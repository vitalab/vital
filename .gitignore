--- conflicted
+++ resolved
@@ -122,10 +122,5 @@
 
 # Hydra
 .hydra
-<<<<<<< HEAD
-/outputs
-/multirun
-=======
 outputs/
-multirun/
->>>>>>> 53851e1a
+multirun/