from typing import Dict

from torch import Tensor, nn
from torch.nn import functional as F

from vital.data.config import Tags
from vital.metrics.train.metric import DifferentiableDiceCoefficient
from vital.systems.computation import TrainValComputationMixin
from vital.utils.decorators import auto_move_data


class SegmentationComputationMixin(TrainValComputationMixin):
    """Mixin for segmentation train/val step.

    Implements generic segmentation train/val step and inference, assuming the following conditions:
        - the ``nn.Module`` used returns as single output the raw, unnormalized scores for each class in the predicted
          segmentation.
    The loss used is a weighted combination of Dice and cross-entropy.
    """

    # Fields to initialize in implementation of ``VitalSystem``
    #: Network called by ``SegmentationComputationMixin`` for test-time inference
    module: nn.Module

    def __init__(self, module: nn.Module, cross_entropy_weight: float = 0.1, dice_weight: float = 1, *args, **kwargs):
        """Initializes the metric objects used repeatedly in the train/eval loop.

        Args:
            module: Module to train.
            cross_entropy_weight: Weight to give to the cross-entropy factor of the segmentation loss
            dice_weight: Weight to give to the cross-entropy factor of the segmentation loss
            *args: Positional arguments to pass to the parent's constructor.
            **kwargs: Keyword arguments to pass to the parent's constructor.
        """
        super().__init__(*args, **kwargs)
        self._dice = DifferentiableDiceCoefficient(include_background=False, reduction="none")
        self.module = module
        self.dice_weight = dice_weight
        self.cross_entropy_weight = cross_entropy_weight

    @auto_move_data
    def forward(self, *args, **kwargs):  # noqa: D102
        return self.module(*args, **kwargs)

    def trainval_step(self, batch: Dict[str, Tensor], batch_idx: int) -> Dict[str, Tensor]:  # noqa: D102
        x, y = batch[Tags.img], batch[Tags.gt]

        # Forward
        y_hat = self.module(x)

        # Segmentation accuracy metrics
        if y_hat.shape[1] == 1:
            y[y != 0] = 1
            ce = F.binary_cross_entropy_with_logits(y_hat.squeeze(), y.type_as(y_hat))
        else:
            ce = F.cross_entropy(y_hat, y)
        dice_values = self._dice(y_hat, y)
        dices = {f"dice_{label}": dice for label, dice in zip(self.hparams.data_params.labels[1:], dice_values)}
        mean_dice = dice_values.mean()

        loss = (self.cross_entropy_weight * ce) + (self.dice_weight * (1 - mean_dice))

<<<<<<< HEAD
        print(dices)
        print(mean_dice)
=======
        if self.is_val_step and batch_idx == 0:
            self.log_images(title='Sample', num_images=5,
                            axes_content={'Image': x.cpu().squeeze().numpy(),
                                          'Pred': y_hat.argmax(1).cpu().squeeze().numpy(),
                                          'Gt': y.squeeze().detach().cpu().numpy()})
>>>>>>> 40e008ae

        # Format output
        return {"loss": loss, "ce": ce, "dice": mean_dice, **dices}<|MERGE_RESOLUTION|>--- conflicted
+++ resolved
@@ -1,5 +1,6 @@
 from typing import Dict
 
+import torch
 from torch import Tensor, nn
 from torch.nn import functional as F
 
@@ -50,7 +51,6 @@
 
         # Segmentation accuracy metrics
         if y_hat.shape[1] == 1:
-            y[y != 0] = 1
             ce = F.binary_cross_entropy_with_logits(y_hat.squeeze(), y.type_as(y_hat))
         else:
             ce = F.cross_entropy(y_hat, y)
@@ -60,16 +60,12 @@
 
         loss = (self.cross_entropy_weight * ce) + (self.dice_weight * (1 - mean_dice))
 
-<<<<<<< HEAD
-        print(dices)
-        print(mean_dice)
-=======
         if self.is_val_step and batch_idx == 0:
+            y_hat = y_hat.argmax(1) if y_hat.shape[1] > 1 else torch.sigmoid(y_hat).round()
             self.log_images(title='Sample', num_images=5,
                             axes_content={'Image': x.cpu().squeeze().numpy(),
-                                          'Pred': y_hat.argmax(1).cpu().squeeze().numpy(),
-                                          'Gt': y.squeeze().detach().cpu().numpy()})
->>>>>>> 40e008ae
+                                          'Gt': y.squeeze().cpu().numpy(),
+                                          'Pred': y_hat.detach().cpu().squeeze().numpy()})
 
         # Format output
         return {"loss": loss, "ce": ce, "dice": mean_dice, **dices}