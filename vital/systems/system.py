--- conflicted
+++ resolved
@@ -5,12 +5,6 @@
 
 import pytorch_lightning as pl
 import torch
-<<<<<<< HEAD
-from pytorch_lightning.core.memory import ModelSummary
-=======
-from pytorch_lightning import Callback
-from pytorch_lightning.callbacks import EarlyStopping, ModelCheckpoint
->>>>>>> 4a75b1b0
 from torch import Tensor
 from torch.optim.optimizer import Optimizer
 from torchinfo import summary
@@ -47,29 +41,10 @@
     def setup(self, stage: Optional[str] = None) -> None:  # noqa: D102
         self.log_dir.mkdir(parents=True, exist_ok=True)  # Ensure output directory exists
 
-<<<<<<< HEAD
-    @property
-    def log_dir(self) -> Path:
-        """Returns the root directory where test logs get saved."""
-        return Path(self.trainer.log_dir) if self.trainer.log_dir else Path.cwd()
-
-    def summarize(self, mode: str = ModelSummary.MODE_DEFAULT) -> ModelSummary:
-        """Adds saving a Keras-style summary of the model to the base PL summary routine.
-
-        The Keras-style summary is saved to a ``summary.txt`` file, inside the output directory.
-
-        Notes:
-            - Requires the ``example_input_array`` property to be set for the module.
-            - Will not be printed if PL weights' summary was disabled (``mode == None``). This is done to avoid possible
-              device incompatibilities in clusters.
-        """
-        if mode is not None:
-=======
         # Save Keras-style summary to a ``summary.txt`` file, inside the output directory
         # Option to disable the summary if PL model's summary is disabled to avoid possible device incompatibilities
         # (e.g. in clusters).
         if self.hparams.enable_model_summary and self.global_rank == 0:
->>>>>>> 4a75b1b0
             model_summary = summary(
                 self,
                 input_data=self.example_input_array,
@@ -83,7 +58,7 @@
     @property
     def log_dir(self) -> Path:
         """Returns the root directory where test logs get saved."""
-        return Path(self.trainer.log_dir) if self.trainer.log_dir else self.hparams.default_root_dir
+        return Path(self.trainer.log_dir) if self.trainer.log_dir else Path.cwd()
 
     def configure_optimizers(self) -> Optimizer:  # noqa: D102
         # Todo move lr and weight decay to optim config.
