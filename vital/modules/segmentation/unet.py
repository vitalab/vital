--- conflicted
+++ resolved
@@ -25,23 +25,13 @@
         """Initializes class instance.
 
         Args:
-<<<<<<< HEAD
-            input_shape: Shape of the input images.
-            output_shape: Shape of the output segmentation map.
-=======
             input_shape: (in_channels, H, W), Shape of the input images.
             output_shape: (num_classes, H, W), Shape of the output segmentation map.
->>>>>>> 53851e1a
             init_channels: Number of output feature maps from the first layer, used to compute the number of feature
                 maps in following layers.
             use_batchnorm: Whether to use batch normalization between the convolution and activation layers in the
                 convolutional blocks.
-<<<<<<< HEAD
-            bilinear: Whether to use bilinear interpolation or transposed
-                convolutions for upsampling.
-=======
             bilinear: Whether to use bilinear interpolation or transposed convolutions for upsampling.
->>>>>>> 53851e1a
             dropout: probability from dropout layers.
         """
         super().__init__()
