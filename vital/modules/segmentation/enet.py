from typing import Optional, Tuple

import torch
from torch import Tensor, nn


class _InitialBlock(nn.Module):
    """Implementation of the input block of the ENet model.

    The initial block is composed of two branches:
        1. a main branch which performs a regular convolution with stride 2.
        2. an extension branch which performs max-pooling. Doing both operations in parallel and concatenating their
           results allows for efficient downsampling and expansion. The main branch outputs 13 feature maps while the
           extension branch outputs 3, for a total of 16 feature maps after concatenation.
    """

    def __init__(
        self,
        in_channels: int,
        out_channels: int,
        kernel_size: int = 3,
        padding: int = 0,
        bias: bool = False,
        relu: bool = True,
    ):
        """Initializes class instance.

        Args:
            in_channels: Number of input channels.
            out_channels: Number output channels.
            kernel_size: Kernel size of the filters used in the convolution layer.
            padding: Zero-padding added to both sides of the input.
            bias: Adds a learnable bias to the output if ``True``.
            relu: When ``True``, ReLU is used as the activation function; otherwise, PReLU is used.
        """
        super().__init__()

        if relu:
            activation = nn.ReLU()
        else:
            activation = nn.PReLU()

        # Main branch - As stated above the number of output channels for this
        # branch is the total minus 3, since the remaining channels come from
        # the extension branch
        self.main_branch = nn.Conv2d(
            in_channels, out_channels - in_channels, kernel_size=kernel_size, stride=2, padding=padding, bias=bias
        )

        # Extension branch
        self.ext_branch = nn.MaxPool2d(kernel_size, stride=2, padding=padding)

        # Initialize batch normalization to be used after concatenation
        self.batch_norm = nn.BatchNorm2d(out_channels)

        # PReLU layer to apply after concatenating the branches
        self.out_activation = activation

    def forward(self, x: Tensor) -> Tensor:
        main = self.main_branch(x)
        ext = self.ext_branch(x)

        # Concatenate branches
        out = torch.cat((main, ext), 1)

        # Apply batch normalization
        out = self.batch_norm(out)

        return self.out_activation(out)


class _RegularBottleneck(nn.Module):
    """Regular bottlenecks are the main building block of ENet.

    Main branch:
        1. Shortcut connection.
    Extension branch:
        1. 1x1 convolution which decreases the number of channels by ``internal_ratio``, also called a projection;
        2. regular, dilated or asymmetric convolution;
        3. 1x1 convolution which increases the number of channels back to ``channels``, also called an expansion;
        4. dropout as a regularizer.
    """

    def __init__(
        self,
        channels: int,
        internal_ratio: int = 4,
        kernel_size: int = 3,
        padding: int = 0,
        dilation: int = 1,
        asymmetric: bool = False,
        dropout: float = 0.0,
        bias: bool = False,
        relu: bool = True,
    ):
        """Initializes class instance.

        Args:
            channels: Number of input and output channels.
            internal_ratio: Scale factor applied to ``channels`` used to compute the number of channels after the
                projection.

                e.g. given ``channels`` equal to 128 and internal_ratio equal to 2 the number of channels
                after the projection is 64.
            kernel_size: Kernel size of the filters used in the convolution layer described above in item 2 of the
                extension branch.
            padding: Zero-padding added to both sides of the input.
            dilation: Spacing between kernel elements for the convolution described in item 2 of the extension branch.
            asymmetric: Flags if the convolution described in item 2 of the extension branch is asymmetric or not.
            dropout: Probability of an element to be zeroed (e.g. 0 means no dropout).
            bias: Adds a learnable bias to the output if ``True``.
            relu: When ``True``, ReLU is used as the activation function; otherwise, PReLU is used.
        """
        super().__init__()

        # Check in the internal_ratio parameter is within the expected range [1, channels]
        if internal_ratio <= 1 or internal_ratio > channels:
            raise RuntimeError(
                f"Value out of range. Expected value in the interval [1, {channels}], "
                f"got internal_ratio={internal_ratio}."
            )

        internal_channels = channels // internal_ratio

        if relu:
            activation = nn.ReLU()
        else:
            activation = nn.PReLU()

        # Main branch - shortcut connection

        # Extension branch - 1x1 convolution, followed by a regular, dilated or
        # asymmetric convolution, followed by another 1x1 convolution, and,
        # finally, a regularizer (spatial dropout).
        # Number of channels is constant.

        # 1x1 projection convolution
        self.ext_conv1 = nn.Sequential(
            nn.Conv2d(channels, internal_channels, kernel_size=1, stride=1, bias=bias),
            nn.BatchNorm2d(internal_channels),
            activation,
        )

        # If the convolution is asymmetric we split the main convolution in
        # two. Eg. for a 5x5 asymmetric convolution we have two convolution:
        # the first is 5x1 and the second is 1x5.
        if asymmetric:
            self.ext_conv2 = nn.Sequential(
                nn.Conv2d(
                    internal_channels,
                    internal_channels,
                    kernel_size=(kernel_size, 1),
                    stride=1,
                    padding=(padding, 0),
                    dilation=dilation,
                    bias=bias,
                ),
                nn.BatchNorm2d(internal_channels),
                activation,
                nn.Conv2d(
                    internal_channels,
                    internal_channels,
                    kernel_size=(1, kernel_size),
                    stride=1,
                    padding=(0, padding),
                    dilation=dilation,
                    bias=bias,
                ),
                nn.BatchNorm2d(internal_channels),
                activation,
            )

        else:
            self.ext_conv2 = nn.Sequential(
                nn.Conv2d(
                    internal_channels,
                    internal_channels,
                    kernel_size=kernel_size,
                    stride=1,
                    padding=padding,
                    dilation=dilation,
                    bias=bias,
                ),
                nn.BatchNorm2d(internal_channels),
                activation,
            )

        # 1x1 expansion convolution
        self.ext_conv3 = nn.Sequential(
            nn.Conv2d(internal_channels, channels, kernel_size=1, stride=1, bias=bias),
            nn.BatchNorm2d(channels),
            activation,
        )

        self.ext_regul = nn.Dropout2d(p=dropout)

        # PReLU layer to apply after adding the branches
        self.out_prelu = activation

    def forward(self, x: Tensor) -> Tensor:
        # Main branch shortcut
        main = x

        # Extension branch
        ext = self.ext_conv1(x)
        ext = self.ext_conv2(ext)
        ext = self.ext_conv3(ext)
        ext = self.ext_regul(ext)

        # Add main and extension branches
        out = main + ext

        return self.out_prelu(out)


class _DownsamplingBottleneck(nn.Module):
    """Downsampling bottlenecks further downsample the feature map size.

    Main branch:
        1. max pooling with stride 2; indices are saved to be used for unpooling later.
    Extension branch:
        1. 2x2 convolution with stride 2 that decreases the number of channels by ``internal_ratio``, also called a
           projection;
        2. regular convolution (by default, 3x3);
        3. 1x1 convolution which increases the number of channels to ``out_channels``, also called an expansion;
        4. dropout as a regularizer.
    """

    def __init__(
        self,
        in_channels: int,
        out_channels: int,
        internal_ratio: int = 4,
        kernel_size: int = 3,
        padding: int = 0,
        return_indices: bool = False,
        dropout: float = 0.0,
        bias: bool = False,
        relu: bool = True,
    ):
        """Initializes class instance.

        Args:
            in_channels: Number of input channels.
            out_channels: Number of output channels.
            internal_ratio: Scale factor applied to ``channels`` used to compute the number of channels after the
                projection.

                e.g. given ``channels`` equal to 128 and internal_ratio equal to 2 the number of channels after the
                projection is 64.
            kernel_size: Kernel size of the filters used in the convolution layer described above in item 2 of the
                extension branch.
            padding: Zero-padding added to both sides of the input.
            return_indices: If ``True``, will return the max indices along with the outputs. Useful when unpooling
                later.
            dropout: Probability of an element to be zeroed (e.g. 0 means no dropout).
            bias: Adds a learnable bias to the output if ``True``.
            relu: When ``True``, ReLU is used as the activation function; otherwise, PReLU is used.
        """
        super().__init__()

        # Store parameters that are needed later
        self.return_indices = return_indices

        # Check in the internal_ratio parameter is within the expected range [1, channels]
        if internal_ratio <= 1 or internal_ratio > in_channels:
            raise RuntimeError(
                f"Value out of range. Expected value in the interval [1, {in_channels}], "
                f"got internal_ratio={internal_ratio}."
            )

        internal_channels = in_channels // internal_ratio

        if relu:
            activation = nn.ReLU()
        else:
            activation = nn.PReLU()

        # Main branch - max pooling followed by feature map (channels) padding
        self.main_max1 = nn.MaxPool2d(kernel_size, stride=2, padding=padding, return_indices=return_indices)

        # Extension branch - 2x2 convolution, followed by a regular, dilated or
        # asymmetric convolution, followed by another 1x1 convolution. Number
        # of channels is doubled.

        # 2x2 projection convolution with stride 2
        self.ext_conv1 = nn.Sequential(
            nn.Conv2d(in_channels, internal_channels, kernel_size=2, stride=2, bias=bias),
            nn.BatchNorm2d(internal_channels),
            activation,
        )

        # Convolution
        self.ext_conv2 = nn.Sequential(
            nn.Conv2d(
                internal_channels, internal_channels, kernel_size=kernel_size, stride=1, padding=padding, bias=bias
            ),
            nn.BatchNorm2d(internal_channels),
            activation,
        )

        # 1x1 expansion convolution
        self.ext_conv3 = nn.Sequential(
            nn.Conv2d(internal_channels, out_channels, kernel_size=1, stride=1, bias=bias),
            nn.BatchNorm2d(out_channels),
            activation,
        )

        self.ext_regul = nn.Dropout2d(p=dropout)

        # PReLU layer to apply after concatenating the branches
        self.out_prelu = activation

    def forward(self, x: Tensor) -> Tuple[Tensor, Optional[Tensor]]:
        # Main branch shortcut
        if self.return_indices:
            main, max_indices = self.main_max1(x)
        else:
            main = self.main_max1(x)

        # Extension branch
        ext = self.ext_conv1(x)
        ext = self.ext_conv2(ext)
        ext = self.ext_conv3(ext)
        ext = self.ext_regul(ext)

        # Main branch channel padding
        n, ch_ext, h, w = ext.size()
        ch_main = main.size()[1]
        padding = torch.zeros(n, ch_ext - ch_main, h, w)

        # Before concatenating, check if main is on the CPU or GPU and
        # convert padding accordingly
        if main.is_cuda:
            padding = padding.cuda()

        # Concatenate
        main = torch.cat((main, padding), 1)

        # Add main and extension branches
        out = main + ext

        return self.out_prelu(out), max_indices


class _UpsamplingBottleneck(nn.Module):
    """Upsampling bottleneck using max pooling indices stored from corresponding downsampling bottlenecks.

    Main branch:
        1. 1x1 convolution with stride 1 that decreases the number of channels by ``internal_ratio``, also called a
           projection;
        2. max unpool layer using the max pool indices from the corresponding downsampling max pool layer.
    Extension branch:
        1. 1x1 convolution with stride 1 that decreases the number of channels by ``internal_ratio``, also called a
           projection;
        2. transposed convolution (by default, 3x3);
        3. 1x1 convolution which increases the number of channels to ``out_channels``, also called an expansion;
        4. dropout as a regularizer.
    """

    def __init__(
        self,
        in_channels: int,
        out_channels: int,
        internal_ratio: int = 4,
        kernel_size: int = 3,
        padding: int = 0,
        dropout: float = 0.0,
        bias: bool = False,
        relu: bool = True,
    ):
        """Initializes class instance.

        Args:
            in_channels: Number of input channels.
            out_channels: Number of output channels.
            internal_ratio: Scale factor applied to ``in_channels`` used to compute the number of channels after the
                projection.

                e.g. given ``in_channels`` equal to 128 and ``internal_ratio`` equal to 2 the number of channels after
                the projection is 64.
            kernel_size: Kernel size of the filters used in the convolution layer described above in item 2 of the
                extension branch.
            padding: Zero-padding added to both sides of the input.
            dropout: Probability of an element to be zeroed (e.g. 0 means no dropout).
            bias: Adds a learnable bias to the output if ``True``.
            relu: When ``True``, ReLU is used as the activation function; otherwise, PReLU is used.
        """
        super().__init__()

        # Check in the internal_ratio parameter is within the expected range [1, channels]
        if internal_ratio <= 1 or internal_ratio > in_channels:
            raise RuntimeError(
                f"Value out of range. Expected value in the interval [1, {in_channels}], "
                f"got internal_ratio={internal_ratio}."
            )

        internal_channels = in_channels // internal_ratio

        if relu:
            activation = nn.ReLU()
        else:
            activation = nn.PReLU()

        # Main branch - max pooling followed by feature map (channels) padding
        self.main_conv1 = nn.Sequential(
            nn.Conv2d(in_channels, out_channels, kernel_size=1, bias=bias), nn.BatchNorm2d(out_channels)
        )

        # Remember that the stride is the same as the kernel_size, just like
        # the max pooling layers
        self.main_unpool1 = nn.MaxUnpool2d(kernel_size=2)

        # Extension branch - 1x1 convolution, followed by a regular, dilated or
        # asymmetric convolution, followed by another 1x1 convolution. Number
        # of channels is doubled.

        # 1x1 projection convolution with stride 1
        self.ext_conv1 = nn.Sequential(
            nn.Conv2d(in_channels, internal_channels, kernel_size=1, bias=bias),
            nn.BatchNorm2d(internal_channels),
            activation,
        )

        # Transposed convolution
        self.ext_conv2 = nn.Sequential(
            nn.ConvTranspose2d(
                internal_channels,
                internal_channels,
                kernel_size=kernel_size,
                stride=2,
                padding=padding,
                output_padding=1,
                bias=bias,
            ),
            nn.BatchNorm2d(internal_channels),
            activation,
        )

        # 1x1 expansion convolution
        self.ext_conv3 = nn.Sequential(
            nn.Conv2d(internal_channels, out_channels, kernel_size=1, bias=bias),
            nn.BatchNorm2d(out_channels),
            activation,
        )
        self.ext_regul = nn.Dropout2d(p=dropout)

        # PReLU layer to apply after concatenating the branches
        self.out_prelu = activation

    def forward(self, x: Tensor, max_indices) -> Tensor:
        # Main branch shortcut
        main = self.main_conv1(x)
        main = self.main_unpool1(main, max_indices)
        # Extension branch
        ext = self.ext_conv1(x)
        ext = self.ext_conv2(ext)
        ext = self.ext_conv3(ext)
        ext = self.ext_regul(ext)

        # Add main and extension branches
        out = main + ext

        return self.out_prelu(out)


class Enet(nn.Module):
    """Implementation of the ENet model.

    References:
        - Paper that introduced the model: http://arxiv.org/abs/1606.02147
    """

    def __init__(
        self,
<<<<<<< HEAD
        input_shape: Tuple[int],
        output_shape: Tuple[int],
=======
        input_shape: Tuple[int, ...],
        output_shape: Tuple[int, ...],
>>>>>>> 53851e1a
        init_channels: int = 16,
        dropout: float = 0.1,
        encoder_relu: bool = True,
        decoder_relu: bool = True,
    ):
        """Initializes class instance.

        Args:
<<<<<<< HEAD
            input_shape: Shape of the input images.
            output_shape: Shape of the output segmentation map.
=======
            input_shape: (in_channels, H, W), Shape of the input images.
            output_shape: (num_classes, H, W), Shape of the output segmentation map.
>>>>>>> 53851e1a
            init_channels: Number of output feature maps from the first layer, used to compute the number of feature
                maps in following layers.
            dropout: Probability of an element to be zeroed (e.g. 0 means no dropout).
                NOTE: In the initial block, the dropout probability is divided by 10.
            encoder_relu: When ``True`` ReLU is used as the activation function in the encoder blocks/layers; otherwise,
                PReLU is used.
            decoder_relu: When ``True`` ReLU is used as the activation function in the decoder blocks/layers; otherwise,
                PReLU is used.
        """
        super().__init__()
        in_channels = input_shape[0]
        out_channels = output_shape[0]

        self.initial_block = _InitialBlock(in_channels, init_channels, padding=1, relu=encoder_relu)

        # Stage 1 - Encoder
        self.downsample1_0 = _DownsamplingBottleneck(
            init_channels, init_channels * 2, padding=1, return_indices=True, dropout=0.1 * dropout, relu=encoder_relu
        )
        self.regular1_1 = _RegularBottleneck(init_channels * 2, padding=1, dropout=0.1 * dropout, relu=encoder_relu)
        self.regular1_2 = _RegularBottleneck(init_channels * 2, padding=1, dropout=0.1 * dropout, relu=encoder_relu)
        self.regular1_3 = _RegularBottleneck(init_channels * 2, padding=1, dropout=0.1 * dropout, relu=encoder_relu)
        self.regular1_4 = _RegularBottleneck(init_channels * 2, padding=1, dropout=0.1 * dropout, relu=encoder_relu)

        # Stage 2 - Encoder
        self.downsample2_0 = _DownsamplingBottleneck(
            init_channels * 2, init_channels * 4, padding=1, return_indices=True, dropout=dropout, relu=encoder_relu
        )
        self.regular2_1 = _RegularBottleneck(init_channels * 4, padding=1, dropout=dropout, relu=encoder_relu)
        self.dilated2_2 = _RegularBottleneck(
            init_channels * 4, dilation=2, padding=2, dropout=dropout, relu=encoder_relu
        )
        self.asymmetric2_3 = _RegularBottleneck(
            init_channels * 4, kernel_size=5, padding=2, asymmetric=True, dropout=dropout, relu=encoder_relu
        )
        self.dilated2_4 = _RegularBottleneck(
            init_channels * 4, dilation=4, padding=4, dropout=dropout, relu=encoder_relu
        )
        self.regular2_5 = _RegularBottleneck(init_channels * 4, padding=1, dropout=dropout, relu=encoder_relu)
        self.dilated2_6 = _RegularBottleneck(
            init_channels * 4, dilation=8, padding=8, dropout=dropout, relu=encoder_relu
        )
        self.asymmetric2_7 = _RegularBottleneck(
            init_channels * 4, kernel_size=5, asymmetric=True, padding=2, dropout=dropout, relu=encoder_relu
        )
        self.dilated2_8 = _RegularBottleneck(
            init_channels * 4, dilation=16, padding=16, dropout=dropout, relu=encoder_relu
        )

        # Stage 3 - Encoder
        self.regular3_0 = _RegularBottleneck(init_channels * 4, padding=1, dropout=dropout, relu=encoder_relu)
        self.dilated3_1 = _RegularBottleneck(
            init_channels * 4, dilation=2, padding=2, dropout=dropout, relu=encoder_relu
        )
        self.asymmetric3_2 = _RegularBottleneck(
            init_channels * 4, kernel_size=5, padding=2, asymmetric=True, dropout=dropout, relu=encoder_relu
        )
        self.dilated3_3 = _RegularBottleneck(
            init_channels * 4, dilation=4, padding=4, dropout=dropout, relu=encoder_relu
        )
        self.regular3_4 = _RegularBottleneck(init_channels * 4, padding=1, dropout=dropout, relu=encoder_relu)
        self.dilated3_5 = _RegularBottleneck(
            init_channels * 4, dilation=8, padding=8, dropout=dropout, relu=encoder_relu
        )
        self.asymmetric3_6 = _RegularBottleneck(
            init_channels * 4, kernel_size=5, asymmetric=True, padding=2, dropout=dropout, relu=encoder_relu
        )
        self.dilated3_7 = _RegularBottleneck(
            init_channels * 4, dilation=16, padding=16, dropout=dropout, relu=encoder_relu
        )

        # Stage 4 - Decoder
        self.upsample4_0 = _UpsamplingBottleneck(
            init_channels * 4, init_channels * 2, padding=1, dropout=dropout, relu=decoder_relu
        )
        self.regular4_1 = _RegularBottleneck(init_channels * 2, padding=1, dropout=dropout, relu=decoder_relu)
        self.regular4_2 = _RegularBottleneck(init_channels * 2, padding=1, dropout=dropout, relu=decoder_relu)

        # Stage 5 - Decoder
        self.upsample5_0 = _UpsamplingBottleneck(
            init_channels * 2, init_channels, padding=1, dropout=dropout, relu=decoder_relu
        )
        self.regular5_1 = _RegularBottleneck(init_channels, padding=1, dropout=dropout, relu=decoder_relu)

        self.transposed_conv = nn.ConvTranspose2d(
            init_channels, out_channels, kernel_size=3, stride=2, padding=1, output_padding=1, bias=False
        )

    def forward(self, x: Tensor) -> Tensor:
        """Defines the computation performed at every call.

        Args:
            x: (N, ``in_channels``, H, W), Input image to segment.

        Returns:
            (N, ``out_channels``, H, W), Raw, unnormalized scores for each class in the input's segmentation.
        """
        # Initial block
        x = self.initial_block(x)

        # Stage 1 - Encoder
        x, max_indices1_0 = self.downsample1_0(x)
        x = self.regular1_1(x)
        x = self.regular1_2(x)
        x = self.regular1_3(x)
        x = self.regular1_4(x)

        # Stage 2 - Encoder
        x, max_indices2_0 = self.downsample2_0(x)
        x = self.regular2_1(x)
        x = self.dilated2_2(x)
        x = self.asymmetric2_3(x)
        x = self.dilated2_4(x)
        x = self.regular2_5(x)
        x = self.dilated2_6(x)
        x = self.asymmetric2_7(x)
        x = self.dilated2_8(x)

        # Stage 3 - Encoder
        x = self.regular3_0(x)
        x = self.dilated3_1(x)
        x = self.asymmetric3_2(x)
        x = self.dilated3_3(x)
        x = self.regular3_4(x)
        x = self.dilated3_5(x)
        x = self.asymmetric3_6(x)
        x = self.dilated3_7(x)

        # Decoder
        # Stage 4 - Decoder
        x = self.upsample4_0(x, max_indices2_0)
        x = self.regular4_1(x)
        x = self.regular4_2(x)

        # Stage 5 - Decoder
        x = self.upsample5_0(x, max_indices1_0)
        x = self.regular5_1(x)

        return self.transposed_conv(x)<|MERGE_RESOLUTION|>--- conflicted
+++ resolved
@@ -473,13 +473,8 @@
 
     def __init__(
         self,
-<<<<<<< HEAD
-        input_shape: Tuple[int],
-        output_shape: Tuple[int],
-=======
         input_shape: Tuple[int, ...],
         output_shape: Tuple[int, ...],
->>>>>>> 53851e1a
         init_channels: int = 16,
         dropout: float = 0.1,
         encoder_relu: bool = True,
@@ -488,13 +483,8 @@
         """Initializes class instance.
 
         Args:
-<<<<<<< HEAD
-            input_shape: Shape of the input images.
-            output_shape: Shape of the output segmentation map.
-=======
             input_shape: (in_channels, H, W), Shape of the input images.
             output_shape: (num_classes, H, W), Shape of the output segmentation map.
->>>>>>> 53851e1a
             init_channels: Number of output feature maps from the first layer, used to compute the number of feature
                 maps in following layers.
             dropout: Probability of an element to be zeroed (e.g. 0 means no dropout).
