--- conflicted
+++ resolved
@@ -1,9 +1,6 @@
 from typing import Dict
 
-<<<<<<< HEAD
 import numpy as np
-=======
->>>>>>> 75672cae
 import torch
 from torch import Tensor
 from torch.nn import functional as F
@@ -59,7 +56,6 @@
         # Format output
         return {"loss": loss, "ce": ce, "dice": mean_dice, **dices}
 
-<<<<<<< HEAD
     def predict_step(self, batch: Dict[str, Tensor], batch_idx: int, dataloader_idx: int = 0) -> Tensor:  # noqa: D102
         x = batch[Tags.img]
 
@@ -72,7 +68,7 @@
         y_hat = torch.cat(y_hat)  # Assemble the segmentation of the whole batch from that of the sub-batches
 
         return y_hat
-=======
+
 
 class RoiSegmentationTask(SegmentationTask):
     """Generic segmentation training steps for methods who perform multi-task ROI localization and segmentation.
@@ -160,5 +156,4 @@
             "ce": roi_ce,
             "roi_bbox_mae": roi_bbox_mae,
             "loss": loss,
-        }
->>>>>>> 75672cae
+        }