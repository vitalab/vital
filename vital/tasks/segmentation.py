from typing import Dict

import numpy as np
import torch
from torch import Tensor
from torch.nn import functional as F
from torchvision.ops import roi_pool

from vital.metrics.train.metric import DifferentiableDiceCoefficient
from vital.tasks.generic import SharedStepsTask
from vital.utils.decorators import auto_move_data
from vital.utils.image.measure import Measure


class SegmentationTask(SharedStepsTask):
    """Generic segmentation training and inference steps.

    Implements generic segmentation train/val step and inference, assuming the following conditions:
        - the model from ``self.configure_model()`` returns one output: the raw, unnormalized scores for each class
          in the predicted segmentation;
        - The loss used is a weighted combination of Dice and cross-entropy.
    """

    def __init__(self, image_tag: str, mask_tag: str, ce_weight: float = 0.1, dice_weight: float = 1, *args, **kwargs):
        """Initializes the metric objects used repeatedly in the train/eval loop.

        Args:
            image_tag: Key to locate the input image from all the data returned in a batch.
            mask_tag: Key to locate the target segmentation mask from all the data returned in a batch.
            ce_weight: Weight to give to the cross-entropy factor of the segmentation loss
            dice_weight: Weight to give to the cross-entropy factor of the segmentation loss
            *args: Positional arguments to pass to the parent's constructor.
            **kwargs: Keyword arguments to pass to the parent's constructor.
        """
        super().__init__(*args, **kwargs)
        self._dice = DifferentiableDiceCoefficient(include_background=False, reduction="none")
        self.model = self.configure_model()

    @auto_move_data
    def forward(self, *args, **kwargs):  # noqa: D102
        return self.model(*args, **kwargs)

<<<<<<< HEAD
    def _shared_train_val_step(self, batch: Dict[str, Tensor], batch_idx: int) -> Dict[str, Tensor]:  # noqa: D102
        x, y = batch[self.hparams.image_tag], batch[self.hparams.mask_tag]
=======
    def _shared_step(self, batch: Dict[str, Tensor], batch_idx: int) -> Dict[str, Tensor]:  # noqa: D102
        x, y = batch[Tags.img], batch[Tags.gt]
>>>>>>> d852e344

        # Forward
        y_hat = self.model(x)

        # Segmentation accuracy metrics
        ce = F.cross_entropy(y_hat, y)
        dice_values = self._dice(y_hat, y)
        dices = {f"dice/{label}": dice for label, dice in zip(self.hparams.data_params.labels[1:], dice_values)}
        mean_dice = dice_values.mean()

        loss = (self.hparams.ce_weight * ce) + (self.hparams.dice_weight * (1 - mean_dice))

        # Format output
        return {"loss": loss, "ce": ce, "dice": mean_dice, **dices}

    def predict_step(self, batch: Dict[str, Tensor], batch_idx: int, dataloader_idx: int = 0) -> Tensor:  # noqa: D102
        x = batch[self.hparams.image_tag]

        # Split the sequences in batches, in case the sequences are bigger than the batch size that fits in memory
        y_hat = []
        batch_size = self.trainer.datamodule.batch_size
        for batch_idx in range(int(np.ceil(len(x) / batch_size))):
            x_batch = x[batch_idx * batch_size : (batch_idx + 1) * batch_size]
            y_hat.append(self(x_batch))
        y_hat = torch.cat(y_hat)  # Assemble the segmentation of the whole batch from that of the sub-batches

        return y_hat


class RoiSegmentationTask(SegmentationTask):
    """Generic segmentation training steps for methods who perform multi-task ROI localization and segmentation.

    Implements generic segmentation train/val step, assuming the following conditions:
        - the model from ``self.configure_model()`` returns three outputs when specifying `predict=False`, namely i) a
          first rough segmentation from the whole image, ii) the bbox coordinates around the RoI, and iii) a refined
          segmentation of only the RoI.
        - The loss used is a weighted combination of Dice and cross-entropy + MAE on the regressed bbox coordinates.
    """

    def __init__(self, bbox_loss_weight: float = 20, *args, **kwargs):
        """Initializes the metric objects used repeatedly in the train/eval loop.

        Args:
            bbox_loss_weight: Weight applied to the bbox prediction's MAE in the computation of the global loss.
            *args: Positional arguments to pass to the parent's constructor.
            **kwargs: Keyword arguments to pass to the parent's constructor.
        """
        super().__init__(*args, **kwargs)
        self._roi_dice = DifferentiableDiceCoefficient(include_background=True, reduction="none")

    def _compute_normalized_bbox(self, y: Tensor) -> Tensor:
        """Computes the normalized coordinates of the bbox around the RoI in the segmentation.

        A normalized coordinate is mapped to the [0, 1] interval (to be able to be used in differentiable regression),
        rather than mapped to the [0, dim_size - 1] integer interval.

        Args:
            y: (N, H, W), Segmentation in categorical format.

        Returns:
            (N, 4), Normalized coordinates of the bbox around the RoI, in (x1, y1, x2, y2) format.
        """
        boxes = []
        for y_item in y:
            item_box = Measure.bbox(y_item, range(1, len(self.hparams.data_params.labels)), normalize=True)
            # Convert between the (y1, x1, y2, x2) format from the `Measure` API and
            # the (x1, y1, x2, y2) format used by torchvision's RoI
            item_box = item_box[[1, 0, 3, 2]]
            boxes.append(item_box)
        return torch.stack(boxes).to(y.device)

<<<<<<< HEAD
    def _shared_train_val_step(self, batch: Dict[str, Tensor], batch_idx: int) -> Dict[str, Tensor]:
        x, y = batch[self.hparams.image_tag], batch[self.hparams.mask_tag]
=======
    def _shared_step(self, batch: Dict[str, Tensor], batch_idx: int) -> Dict[str, Tensor]:
        x, y = batch[Tags.img], batch[Tags.gt]
>>>>>>> d852e344
        roi_bbox = self._compute_normalized_bbox(y)  # Compute the target RoI bbox from the groundtruth

        # Forward
        y_hat, roi_bbox_hat, roi_y_hat = self.model(x, predict=False)

        # Crop and resize ``y`` based on ``roi_bbox_hat`` predicted by the model
        boxes = torch.split(Measure.denormalize_bbox(roi_bbox_hat, self.hparams.data_params.out_shape[1:][::-1]), 1)
        roi_y = roi_pool(y.unsqueeze(1).to(boxes[0].dtype), boxes, roi_y_hat.shape[2:]).squeeze().long()

        # Global segmentation accuracy metrics
        ce = F.cross_entropy(y_hat, y)
        dice_values = self._dice(y_hat, y)
        dices = {f"global/dice/{label}": dice for label, dice in zip(self.hparams.data_params.labels[1:], dice_values)}
        mean_dice = dice_values.mean()

        # Localized segmentation accuracy metrics (includes the background since it is no longer dominant)
        roi_ce = F.cross_entropy(roi_y_hat, roi_y)
        roi_dice_values = self._roi_dice(roi_y_hat, roi_y)
        roi_dices = {f"dice/{label}": dice for label, dice in zip(self.hparams.data_params.labels, roi_dice_values)}
        roi_mean_dice = roi_dice_values.mean()

        # Regression metrics
        roi_bbox_mae = F.l1_loss(roi_bbox_hat, roi_bbox)

        loss = (
            (self.hparams.ce_weight * ce)
            + (self.hparams.dice_weight * (1 - mean_dice))
            + (self.hparams.ce_weight * roi_ce)
            + (self.hparams.dice_weight * (1 - roi_mean_dice))
            + (self.hparams.bbox_loss_weight * roi_bbox_mae)
        )

        # Format output
        return {
            "global/dice": mean_dice,
            **dices,
            "global/ce": ce,
            "dice": roi_mean_dice,
            **roi_dices,
            "ce": roi_ce,
            "roi_bbox_mae": roi_bbox_mae,
            "loss": loss,
        }<|MERGE_RESOLUTION|>--- conflicted
+++ resolved
@@ -40,13 +40,8 @@
     def forward(self, *args, **kwargs):  # noqa: D102
         return self.model(*args, **kwargs)
 
-<<<<<<< HEAD
-    def _shared_train_val_step(self, batch: Dict[str, Tensor], batch_idx: int) -> Dict[str, Tensor]:  # noqa: D102
+    def _shared_step(self, batch: Dict[str, Tensor], batch_idx: int) -> Dict[str, Tensor]:  # noqa: D102
         x, y = batch[self.hparams.image_tag], batch[self.hparams.mask_tag]
-=======
-    def _shared_step(self, batch: Dict[str, Tensor], batch_idx: int) -> Dict[str, Tensor]:  # noqa: D102
-        x, y = batch[Tags.img], batch[Tags.gt]
->>>>>>> d852e344
 
         # Forward
         y_hat = self.model(x)
@@ -118,13 +113,8 @@
             boxes.append(item_box)
         return torch.stack(boxes).to(y.device)
 
-<<<<<<< HEAD
-    def _shared_train_val_step(self, batch: Dict[str, Tensor], batch_idx: int) -> Dict[str, Tensor]:
+    def _shared_step(self, batch: Dict[str, Tensor], batch_idx: int) -> Dict[str, Tensor]:
         x, y = batch[self.hparams.image_tag], batch[self.hparams.mask_tag]
-=======
-    def _shared_step(self, batch: Dict[str, Tensor], batch_idx: int) -> Dict[str, Tensor]:
-        x, y = batch[Tags.img], batch[Tags.gt]
->>>>>>> d852e344
         roi_bbox = self._compute_normalized_bbox(y)  # Compute the target RoI bbox from the groundtruth
 
         # Forward
