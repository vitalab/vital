from typing import Dict

from torch import Tensor
from torch.nn import functional as F
from torchmetrics.functional import accuracy

<<<<<<< HEAD
from vital.tasks.generic import SharedTrainEvalTask
=======
from vital.data.config import Tags
from vital.tasks.generic import SharedStepsTask
>>>>>>> d852e344


class ClassificationTask(SharedStepsTask):
    """Generic classification training and inference steps.

    Implements generic classification train/val step and inference, assuming the following conditions:
        - the model from ``self.configure_model()`` returns one output: the raw, unnormalized scores for each class.
    """

    def __init__(self, image_tag: str, label_tag: str, *args, **kwargs):
        """Initializes the metric objects used repeatedly in the train/eval loop.

        Args:
            image_tag: Key to locate the input image from all the data returned in a batch.
            label_tag: Key to locate the target classification label from all the data returned in a batch.
            *args: Positional arguments to pass to the parent's constructor.
            **kwargs: Keyword arguments to pass to the parent's constructor.
        """
        super().__init__(*args, **kwargs)
        self.model = self.configure_model()

    def forward(self, *args, **kwargs):  # noqa: D102
        return self.model(*args, **kwargs)

<<<<<<< HEAD
    def _shared_train_val_step(self, batch: Dict[str, Tensor], batch_idx: int) -> Dict[str, Tensor]:  # noqa: D102
        x, y = batch[self.hparams.image_tag], batch[self.hparams.label_tag]
=======
    def _shared_step(self, batch: Dict[str, Tensor], batch_idx: int) -> Dict[str, Tensor]:  # noqa: D102
        x, y = batch[Tags.img], batch[Tags.gt]
>>>>>>> d852e344

        # Forward
        y_hat = self.model(x)

        # Loss and metrics
        loss = F.cross_entropy(y_hat, y)
        acc = accuracy(y_hat, y)

        # Format output
        return {"loss": loss, "accuracy": acc}<|MERGE_RESOLUTION|>--- conflicted
+++ resolved
@@ -4,12 +4,7 @@
 from torch.nn import functional as F
 from torchmetrics.functional import accuracy
 
-<<<<<<< HEAD
-from vital.tasks.generic import SharedTrainEvalTask
-=======
-from vital.data.config import Tags
 from vital.tasks.generic import SharedStepsTask
->>>>>>> d852e344
 
 
 class ClassificationTask(SharedStepsTask):
@@ -34,13 +29,8 @@
     def forward(self, *args, **kwargs):  # noqa: D102
         return self.model(*args, **kwargs)
 
-<<<<<<< HEAD
-    def _shared_train_val_step(self, batch: Dict[str, Tensor], batch_idx: int) -> Dict[str, Tensor]:  # noqa: D102
+    def _shared_step(self, batch: Dict[str, Tensor], batch_idx: int) -> Dict[str, Tensor]:  # noqa: D102
         x, y = batch[self.hparams.image_tag], batch[self.hparams.label_tag]
-=======
-    def _shared_step(self, batch: Dict[str, Tensor], batch_idx: int) -> Dict[str, Tensor]:  # noqa: D102
-        x, y = batch[Tags.img], batch[Tags.gt]
->>>>>>> d852e344
 
         # Forward
         y_hat = self.model(x)
