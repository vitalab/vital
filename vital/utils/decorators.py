from functools import wraps
from typing import Any, Callable, Dict, Mapping, Sequence, Union

import numpy as np
import torch
from torch import Tensor

from vital.utils.format.native import Item
from vital.utils.format.native import prefix as prefix_fn
from vital.utils.format.native import squeeze as squeeze_fn


def prefix(
    prefix: str, exclude: Union[str, Sequence[str]] = None
) -> Callable[[Callable[..., Mapping[str, Any]]], Callable[..., Dict[str, Any]]]:
    """Decorator for functions that return a mapping with string keys, to add a prefix to the keys.

    Args:
        prefix: Prefix to add to the current keys in the mapping.
        exclude: Keys to exclude from the prefix addition. These will remain unchanged in the new mapping.

    Returns:
        Function where the keys of the mapping returned have been prepended with `prefix`, except for the keys listed in
        `exclude`, that are left as-is.
    """

    def prefix_decorator(fn: Callable[..., Mapping[str, Any]]) -> Callable[..., Dict[str, Any]]:
        @wraps(fn)
        def prefix_wrapper(self, *args, **kwargs):
            return prefix_fn(fn(self, *args, **kwargs), prefix, exclude=exclude)

        return prefix_wrapper

    return prefix_decorator


def squeeze(fn: Callable[..., Sequence[Item]]) -> Callable[..., Union[Item, Sequence[Item]]]:
    """Decorator for functions that return sequences of possibly one item, where we would want the lone item directly.

    Args:
        fn: Function that returns a sequence.

    Returns:
        Function that returns a single item from the sequence, or the sequence itself it has more than one item.
    """

    @wraps(fn)
    def unpack_single_item_return(*args, **kwargs):
        return squeeze_fn(fn(*args, **kwargs))

    return unpack_single_item_return


def batch_function(item_ndim: int) -> Callable:
    """Decorator that allows to compute item-by-item measures on a batch of items by looping over the batch.

    Args:
        item_ndim: Dimensionality of the items expected by the function. Allows to detect if the function's input is a
            single item, or a batch of items.

    Returns:
        Function that accepts batch of items as well as individual items.
    """

    def batch_function_decorator(func: Callable) -> Callable:
        @wraps(func)
        def _loop_function_on_batch(data, *args, **kwargs):
            if data.ndim == item_ndim:  # If the input data is a single item
                result = np.array(func(data, *args, **kwargs))
                if result.ndim == 0:  # If the function's output is a single number, add a dim of 1 for consistency
                    result = result[None]
            elif data.ndim == (item_ndim + 1):  # If the input data is a batch of items
                result = np.array([func(item, *args, **kwargs) for item in data])
            else:
                raise RuntimeError(
                    f"Couldn't apply '{func.__name__}', either in batch or one-shot, over the input data. The use of"
                    f"the `batch_function` decorator allows '{func.__name__}' to accept {item_ndim}D (item) or "
                    f"{item_ndim+1}D (batch) input data. The input data passed to '{func.__name__}' was of shape: "
                    f"{data.shape}."
                )
            return result

        return _loop_function_on_batch

    return batch_function_decorator


def auto_cast_data(func: Callable) -> Callable:
    """Decorator to allow functions relying on numpy arrays to accept other input data types.

    Args:
        func: Function for which to automatically convert the first argument to a numpy array.

    Returns:
        Function that accepts input data types other than numpy arrays by converting between them and numpy arrays.
    """
    cast_types = [Tensor]
    dtypes = [np.ndarray, *cast_types]

    @wraps(func)
    def _call_func_with_cast_data(data, *args, **kwargs):
        dtype = type(data)
        if dtype not in dtypes:
            raise ValueError(
                f"Decorator 'auto_cast_data' used by function '{func.__name__}' does not support casting inputs of "
<<<<<<< HEAD
                f"type '{cast_types}' to numpy arrays. Either provide the implementation for casting to numpy arrays "
=======
                f"type '{dtype}' to numpy arrays. Either provide the implementation for casting to numpy arrays "
>>>>>>> c84a6755
                f"from '{cast_types}' in 'auto_cast_data' decorator, or manually convert the input of '{func.__name__}'"
                f"to one of the following supported types: {dtypes}."
            )
        if dtype == Tensor:
            data_device = data.device
            data = data.detach().cpu().numpy()
        result = func(data, *args, **kwargs)
        if dtype == Tensor:
            result = torch.tensor(result, device=data_device)
        return result

    return _call_func_with_cast_data<|MERGE_RESOLUTION|>--- conflicted
+++ resolved
@@ -103,11 +103,7 @@
         if dtype not in dtypes:
             raise ValueError(
                 f"Decorator 'auto_cast_data' used by function '{func.__name__}' does not support casting inputs of "
-<<<<<<< HEAD
-                f"type '{cast_types}' to numpy arrays. Either provide the implementation for casting to numpy arrays "
-=======
                 f"type '{dtype}' to numpy arrays. Either provide the implementation for casting to numpy arrays "
->>>>>>> c84a6755
                 f"from '{cast_types}' in 'auto_cast_data' decorator, or manually convert the input of '{func.__name__}'"
                 f"to one of the following supported types: {dtypes}."
             )
