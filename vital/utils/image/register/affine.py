import itertools
from typing import Dict, Mapping, Tuple, Union, overload

import numpy as np
from keras_preprocessing.image import ImageDataGenerator
from PIL.Image import LINEAR

from vital.utils.format.numpy import to_categorical, to_onehot
from vital.utils.image.transform import resize_image

Shift = Tuple[int, int]
"""Pixel shift along each axis."""

Rotation = float
<<<<<<< HEAD
Zoom = Tuple[int, int]
Crop = Tuple[int, int, int, int, int, int]
=======
"""Angle of the rotation."""

Zoom = Tuple[float, float]
"""Zoom along each axis."""

Crop = Tuple[int, int, int, int, int, int]
"""Original shape and coord. of the bbox, in the following order: height, width, row_min, col_min, row_max, col_max."""

>>>>>>> c84a6755
RegisteringParameter = Union[Shift, Rotation, Zoom, Crop]


class AffineRegisteringTransformer:
    """Register image/segmentation pairs based on the structures in the segmentations."""

    registering_steps = ["shift", "rotation", "zoom", "crop"]

    def __init__(self, num_classes: int, crop_shape: Tuple[int, int] = None):  # noqa: D205,D212,D415
        """
        Args:
            num_classes: Number of classes in the dataset from which the image/segmentation pairs come from.
            crop_shape: (height, width) Shape at which to resize the bbox around the ROI after crop.
                This argument is only used if the `crop` registering step applies.
        """
        self.num_classes = num_classes
        self.crop_shape = crop_shape
        self.transformer = ImageDataGenerator(fill_mode="constant", cval=0)
        self.registering_step_fcts = {
            "shift": self._center,
            "rotation": self._rotate,
            "zoom": self._zoom_to_fit,
            "crop": self._crop_resize,
        }

    @staticmethod
    def _get_default_parameters(segmentation: np.ndarray) -> Dict[str, RegisteringParameter]:
        return {
            "shift": (0, 0),
            "rotation": 0,
            "zoom": (1, 1),
            "crop:": segmentation.shape + (0, 0, segmentation.shape[0] - 1, segmentation.shape[1] - 1),
        }

    @overload
    def register_batch(
        self, segmentations: np.ndarray, images: None
    ) -> Tuple[Mapping[str, RegisteringParameter], np.ndarray]:  # noqa: D102
        pass

    def register_batch(
        self, segmentations: np.ndarray, images: np.ndarray = None
    ) -> Tuple[Mapping[str, RegisteringParameter], np.ndarray, np.ndarray]:
        """Registers the segmentations (and images) based on the positioning of the structures in the segmentations.

        Args:
            segmentations: Segmentations to register based on the positioning of their structures.
            images: Images to register based on the positioning of the structures of their associated segmentation.

        Returns:
            - Parameters of the transformations applied to register the segmentations and images.
            - Registered segmentations.
            - Registered images (if `images` is not None).

        Raises:
            ValueError: If the provided images do not match the shape of the segmentations.
        """
        registering_parameters = {step: [] for step in self.registering_steps}
        registered_segmentations, registered_images = [], []
        if images is None:
            images = []
        elif images.shape[:3] != segmentations.shape[:3]:
            # If `images` are provided, ensure they match `segmentations` in every dimension except number of channels
            raise ValueError(
                "Provided `images` parameter does not match first 3 dimensions of `segmentations`. \n"
                f"`images` has shape {images.shape}, \n"
                f"`segmentations` has shape {segmentations.shape}."
            )

        for idx, (segmentation, image) in enumerate(itertools.zip_longest(segmentations, images)):
            if image is not None:
                segmentation_registering_parameters, registered_segmentation, registered_image = self.register(
                    segmentation, image
                )
                registered_images.append(registered_image)
            else:
                segmentation_registering_parameters, registered_segmentation = self.register(segmentation)

            registered_segmentations.append(registered_segmentation)

            # Memorize the parameters used to register the current segmentation
            for registering_parameter, values in registering_parameters.items():
                values.append(segmentation_registering_parameters[registering_parameter])

        out = registering_parameters, np.array(registered_segmentations)
        if registered_images:
            out += (np.array(registered_images),)

        return out

    @overload
    def register(
        self, segmentation: np.ndarray, image: None
    ) -> Tuple[Mapping[str, RegisteringParameter], np.ndarray]:  # noqa: D102
        pass

    def register(
        self, segmentation: np.ndarray, image: np.ndarray = None
    ) -> Tuple[Mapping[str, RegisteringParameter], np.ndarray, np.ndarray]:
        """Registers the segmentation (and image) based on the positioning of the structures in the segmentation.

        Args:
            segmentation: Segmentation to register based on the positioning of its structures.
            image: Image to register based on the positioning of the structures of its associated segmentation.

        Returns:
            - Parameters of the transformation applied to register the image and segmentation.
            - Registered segmentation.
            - Registered image (if `image` is not None).
        """
        # Ensure that the input is in a supported format
        segmentation, original_segmentation_format = self._check_segmentation_format(segmentation)
        if image is not None:
            image, original_image_format = self._check_image_format(image)

        # Register the image/segmentation pair step-by-step
        registering_parameters = {}
        for registering_step in self.registering_steps:
            registering_step_fct = self.registering_step_fcts[registering_step]
            if image is None:
                registering_step_parameters, segmentation = registering_step_fct(segmentation)
            else:
                registering_step_parameters, segmentation, image = registering_step_fct(segmentation, image)
            registering_parameters[registering_step] = registering_step_parameters

        # Restore the image/segmentation to their original formats
        segmentation = self._restore_segmentation_format(segmentation, original_segmentation_format)
        out = registering_parameters, segmentation
        if image is not None:
            image = self._restore_image_format(image, original_image_format)
            out += (image,)

        return out

    def undo_batch_registering(
        self, segmentations: np.ndarray, registering_parameters: Mapping[str, np.ndarray]
    ) -> np.ndarray:
        """Undoes the registering on the segmentations using the parameters saved during the registration.

        Args:
            segmentations: Registered segmentations to restore to their original value.
            registering_parameters: Parameter names (should appear in `self.registering_steps`) and their values applied
                to register each segmentation.

        Returns:
            Categorical un-registered segmentations.

        Raises:
            ValueError:
                - If any of the keys in ``registering_parameters`` isn't a registering step ``self`` supports.
                - If the provided images do not match the shape of the segmentations.
        """
        # Check that provided parameters correspond to supported registering operations
        for parameter in registering_parameters.keys():
            if parameter not in self.registering_steps:
                raise ValueError(
                    f"Provided `{parameter}` parameter does not match any of the following supported registering "
                    f"steps: \n"
                    f"{self.registering_steps}"
                )

        # Check that parameters for supported registering operations match the provided data
        for registering_step, parameter_values in registering_parameters.items():
            if len(registering_parameters[registering_step]) != len(segmentations):
                raise ValueError(
                    f"Provided `{registering_step}` parameter does not match the number of elements in "
                    f"segmentations. \n"
                    f"`{registering_step}` has length {len(parameter_values)}, "
                    f"`segmentations` has length {len(segmentations)}."
                )

        if "crop" in self.registering_steps:
            # Create an array of the original size in case crop was applied to receive the unregistered output
            unregistered_segmentations = np.empty((len(segmentations), *registering_parameters["crop"][0][:2]))
        else:
            # Create an empty array similar to the segmentations to receive the unregistered output
            unregistered_segmentations = np.empty_like(segmentations)

        for idx, segmentation in enumerate(segmentations):
            seg_registering_parameters = {
                registering_step: values[idx] for registering_step, values in registering_parameters.items()
            }
            unregistered_segmentations[idx] = self.undo_registering(segmentation, seg_registering_parameters)
        return unregistered_segmentations

    def undo_registering(
        self, segmentation: np.ndarray, registering_parameters: Mapping[str, RegisteringParameter]
    ) -> np.ndarray:
        """Undoes the registering on the segmentation using the parameters saved during the registration.

        Args:
            segmentation: Registered segmentation to restore to its original value.
            registering_parameters: Parameter names (should appear in `self.registering_steps`) and their values applied
                to register the segmentation.

        Returns:
            Categorical un-registered segmentation.
        """
        # Get default registering parameters for steps that were not provided
        registering_parameters = dict(registering_parameters)
        registering_parameters.update(
            {
                registering_step: self._get_default_parameters(segmentation)[registering_step]
                for registering_step in AffineRegisteringTransformer.registering_steps
                if registering_step not in registering_parameters.keys()
            }
        )

        # Ensure that the segmentation is in categorical format and of integer type
        segmentation, original_segmentation_format = self._check_segmentation_format(segmentation)

        # Start by restoring the segmentation to its original dimension
        if "crop" in self.registering_steps:
            segmentation = self._restore_crop(segmentation, registering_parameters["crop"])

        # Format the transformations' parameters
        shift = registering_parameters["shift"]
        rotation = registering_parameters["rotation"]
        zoom = registering_parameters["zoom"]
        transformation_parameters = {
            "shift": {"tx": -shift[0], "ty": -shift[1]},
            "rotation": {"theta": -rotation},
            "zoom": {"zx": 1 / zoom[0], "zy": 1 / zoom[1]},
        }

        # Apply each inverse transformation step corresponding to an original transformation,
        # and in the reverse order they were first applied (except for crop that's already been undone)
        registering_steps_wo_crop = [
            registering_step for registering_step in self.registering_steps if registering_step != "crop"
        ]
        for registering_step in reversed(registering_steps_wo_crop):
            segmentation = self._transform_segmentation(segmentation, transformation_parameters[registering_step])

        # Restore the segmentation to its original format
        return self._restore_segmentation_format(segmentation, original_segmentation_format)

    def _check_segmentation_format(self, segmentation: np.ndarray) -> Tuple[np.ndarray, Tuple[bool, bool]]:
        """Ensures that segmentation is in categorical format and of integer type.

        Args:
            segmentation: Segmentation of unknown shape and type.

        Returns:
            - Segmentation in categorical format and of integer type.
            - Flags indicating the original shape of the segmentation.
        """
        # Check if image is a categorical 2D array
        is_categorical_2d = segmentation.ndim == 2

        # Check if image is a categorical 3D array (with last dim of size 1)
        is_categorical_3d = not is_categorical_2d and segmentation.shape[2] == 1

        if is_categorical_2d or is_categorical_3d:  # If the image is not already in categorical format
            segmentation = to_onehot(segmentation, num_classes=self.num_classes)

        return segmentation.astype(np.uint8), (is_categorical_2d, is_categorical_3d)

    @staticmethod
    def _check_image_format(image: np.ndarray) -> Tuple[np.ndarray, bool]:
        """Ensures that image has a channels dimension.

        Args:
            image: Image of unknown shape and type.

        Returns:
            - Image with channels dimension.
            - Flag indicating the original shape of the segmentation.
        """
        # Check if image is a categorical 2D array
        is_2d = image.ndim == 2

        if is_2d:  # If the image has not already a channels dimension
            image = image[..., np.newaxis]

        return image, is_2d

    @staticmethod
    def _restore_segmentation_format(segmentation: np.ndarray, format: Tuple[bool, bool]) -> np.ndarray:
        """Restore a segmentation in categorical format to its original shape.

        Args:
            segmentation: Segmentation in categorical format and of integer type.
            format: Flags indicating the original shape of the segmentation.

        Returns:
            Segmentation in its original format.
        """
        is_categorical_2d, is_categorical_3d = format  # Unpack original shape info

        if is_categorical_2d or is_categorical_3d:  # If the segmentation was originally categorical
            segmentation = to_categorical(segmentation)
            if is_categorical_3d:  # If the segmentation had an empty dim of size 1
                segmentation = segmentation[..., np.newaxis]
        return segmentation

    @staticmethod
    def _restore_image_format(image: np.ndarray, is_2d: bool) -> np.ndarray:
        """Restore an image with channels dimension to its original shape.

        Args:
            image: Image with channels dimension.
            is_2d: Flag indicating the original shape of the segmentation.

        Returns:
            Image in its original format.
        """
        is_2d = is_2d  # Unpack original shape info
        if is_2d:  # If the segmentation was originally categorical
            image = np.squeeze(image)
        return image

    def _compute_shift_parameters(self, segmentation: np.ndarray) -> Shift:
        """Computes the pixel shift to apply along each axis to center the segmentation.

        Args:
            segmentation: Segmentation for which to compute shift parameters.

        Returns:
             Pixel shift to apply along each axis to center the segmentation.
        """
        return self._get_default_parameters(segmentation)["shift"]

    def _compute_rotation_parameters(self, segmentation: np.ndarray) -> Rotation:
        """Computes the angle of the rotation to apply to align the segmentation along the desired axis.

        Args:
            segmentation: Segmentation for which to compute rotation parameters.

        Returns:
            Angle of the rotation to apply to align the segmentation along the desired axis.
        """
        return self._get_default_parameters(segmentation)["rotation"]

    def _compute_zoom_to_fit_parameters(self, segmentation: np.ndarray, margin: float = 0.1) -> Zoom:
        """Computes the zoom to apply along each axis to fit the bounding box surrounding the segmented classes.

        Args:
            segmentation: Segmentation for which to compute zoom to fit parameters.
            margin: Ratio of image shape to ignore when computing zoom so as to leave empty border around the image when
                fitting.

        Returns:
            Zoom to apply along each axis to fit the bounding box surrounding the segmented classes.
        """
        return self._get_default_parameters(segmentation)["zoom"]

    def _compute_crop_parameters(self, segmentation: np.ndarray, margin: float = 0.05) -> Crop:
        """Computes the coordinates of a bounding box (bbox) around a region of interest (ROI).

        Args:
            segmentation: Segmentation for which to compute crop parameters.
            margin: Ratio by which to enlarge the bbox from the closest possible fit, so as to leave a slight margin at
                the edges of the bbox.

        Returns:
            Original shape and coordinates of the bbox, in the following order:
            height, width, row_min, col_min, row_max, col_max.
        """
        return self._get_default_parameters(segmentation)["crop"]

    @overload
    def _center(self, segmentation: np.ndarray, image: None) -> Tuple[Shift, np.ndarray]:
        pass

    def _center(self, segmentation: np.ndarray, image: np.ndarray = None) -> Tuple[Shift, np.ndarray, np.ndarray]:
        """Applies a pixel shift along each axis to center the segmentation (and image).

        Args:
            segmentation: Segmentation to center based on the positioning of its structures.
            image: Image to center based on the positioning of the structures of its associated segmentation.

        Returns:
            - Pixel shift applied along each axis to center the segmentation.
            - Centered segmentation.
            - Centered image (if `image` is not None).
        """
        pixel_shift_by_axis = self._compute_shift_parameters(segmentation)
        shift_parameters = {"tx": pixel_shift_by_axis[0], "ty": pixel_shift_by_axis[1]}
        out = pixel_shift_by_axis, self._transform_segmentation(segmentation, shift_parameters)
        if image is not None:
            out += (self._transform_image(image, shift_parameters),)
        return out

    @overload
    def _rotate(self, segmentation: np.ndarray, image: None) -> Tuple[Rotation, np.ndarray]:
        pass

    def _rotate(self, segmentation: np.ndarray, image: np.ndarray = None) -> Tuple[Rotation, np.ndarray, np.ndarray]:
        """Applies a rotation to align the segmentation (and image) along the desired axis.

        Args:
            segmentation: Segmentation to rotate based on the positioning of its structures.
            image: Image to rotate based on the positioning of the structures of its associated segmentation.

        Returns:
            - Angle of the rotation applied to align the segmentation along the desired axis.
            - Rotated segmentation.
            - Rotated image (if `image` is not None).
        """
        rotation_angle = self._compute_rotation_parameters(segmentation)
        rotation_parameters = {"theta": rotation_angle}
        out = rotation_angle, self._transform_segmentation(segmentation, rotation_parameters)
        if image is not None:
            out += (self._transform_image(image, rotation_parameters),)
        return out

    @overload
    def _zoom_to_fit(self, segmentation: np.ndarray, image: None) -> Tuple[Zoom, np.ndarray]:
        pass

    def _zoom_to_fit(self, segmentation: np.ndarray, image: np.ndarray = None) -> Tuple[Zoom, np.ndarray, np.ndarray]:
        """Applies a zoom along each axis to fit the segmentation (and image) to the area of interest.

        Args:
            segmentation: Segmentation to zoom to fit based on the positioning of its structures.
            image: Image to zoom to fit based on the positioning of the structures of its associated segmentation.

        Returns:
            - Zoom applied along each axis to fit the segmentation.
            - Fitted segmentation.
            - Fitted image (if `image` is not None).
        """
        zoom_to_fit = self._compute_zoom_to_fit_parameters(segmentation)
        zoom_to_fit_parameters = {"zx": zoom_to_fit[0], "zy": zoom_to_fit[1]}
        out = zoom_to_fit, self._transform_segmentation(segmentation, zoom_to_fit_parameters)
        if image is not None:
            out += (self._transform_image(image, zoom_to_fit_parameters),)
        return out

    @overload
    def _crop_resize(self, segmentation: np.ndarray, image: None) -> Tuple[Crop, np.ndarray]:
        pass

    def _crop_resize(self, segmentation: np.ndarray, image: np.ndarray = None) -> Tuple[Crop, np.ndarray, np.ndarray]:
        """Applies a zoom along each axis to fit the segmentation (and image) to the area of interest.

        Args:
            segmentation: Segmentation to crop based on the positioning of its structures.
            image: Image to crop based on the positioning of the structures of its associated segmentation.

        Returns:
            - Original shape (2) and crop coordinates (4) applied to get a bbox around the segmentation.
            - Cropped and resized segmentation.
            - Cropped and resized image (if `image` is not None).
        """

        def _crop(image: np.ndarray, bbox: tuple) -> np.ndarray:
            row_min, col_min, row_max, col_max = bbox

            # Pad the image if it is necessary to fit the bbox
            row_pad = max(0, 0 - row_min), max(0, row_max - image.shape[0])
            col_pad = max(0, 0 - col_min), max(0, col_max - image.shape[1])
            image = np.pad(image, (row_pad, col_pad), mode="constant", constant_values=0)

            # Adjust bbox coordinates to new padded image
            row_min += row_pad[0]
            row_max += row_pad[0]
            col_min += col_pad[0]
            col_max += col_pad[0]

            return image[row_min:row_max, col_min:col_max]

        # Compute cropping parameters
        crop_parameters = self._compute_crop_parameters(segmentation)

        # Crop the segmentation around the bbox and resize to target shape
        segmentation = _crop(to_categorical(segmentation), crop_parameters[2:])
        segmentation = to_onehot(resize_image(segmentation, self.crop_shape[::-1]))

        out = crop_parameters, segmentation

        if image is not None:
            # Crop the image around the bbox and resize to target shape
            image = _crop(np.squeeze(image), crop_parameters[2:])
            image = resize_image(image, self.crop_shape[::-1], resample=LINEAR)[..., np.newaxis]
            out += (image,)

        return out

    def _restore_crop(self, segmentation: np.ndarray, crop_parameters: Crop) -> np.ndarray:
        """Restores a cropped region of an segmentation to its original size and location.

        Args:
            segmentation: Cropped region of the original segmentation, to replace in its original position in the
                segmentation.
            crop_parameters: Original shape (2) and crop coordinates (4) applied to get a bbox around the segmentation.

        Returns:
            Segmentation where the cropped region was resized and placed in its original position.
        """
        # Extract shape before crop and crop coordinates from crop parameters
        og_shape = np.hstack((crop_parameters[:2], segmentation.shape[-1]))
        row_min, col_min, row_max, col_max = crop_parameters[2:]

        # Resize the resized cropped segmentation to the original shape of the bbox
        bbox_shape = (row_max - row_min, col_max - col_min)
        segmentation = to_onehot(
            resize_image(to_categorical(segmentation), bbox_shape[::-1]), num_classes=segmentation.shape[-1]
        )

        # Place the cropped segmentation at its original location, inside an empty segmentation
        og_segmentation = np.zeros(og_shape, dtype=np.uint8)
        row_pad = max(0, 0 - row_min), max(0, row_max - og_shape[0])
        col_pad = max(0, 0 - col_min), max(0, col_max - og_shape[1])
        og_segmentation[
            max(0, row_min) : min(row_max, og_shape[0]), max(0, col_min) : min(col_max, og_shape[1]), :
        ] = segmentation[row_pad[0] : bbox_shape[0] - row_pad[1], col_pad[0] : bbox_shape[1] - col_pad[1], :]

        return og_segmentation

    def _transform_image(
        self, image: np.ndarray, transform_parameters: Mapping[str, RegisteringParameter]
    ) -> np.ndarray:
        """Applies transformations on an image.

        Args:
            image: Image to transform.
            transform_parameters: Parameters describing the transformation to apply.
                Must follow the format required by Keras' ImageDataGenerator (see `ImageDataGenerator.apply_transform`).

        Returns:
            Transformed image.
        """
        return self.transformer.apply_transform(image, transform_parameters)

    def _transform_segmentation(
        self, segmentation: np.ndarray, transform_parameters: Mapping[str, RegisteringParameter]
    ) -> np.ndarray:
        """Applies transformations on a segmentation.

        Args:
            segmentation: Segmentation to transform.
            transform_parameters: Parameters describing the transformation to apply.
                Must follow the format required by Keras' ImageDataGenerator (see `ImageDataGenerator.apply_transform`).

        Returns:
            Transformed segmentation.
        """
        segmentation = self.transformer.apply_transform(segmentation, transform_parameters)

        # Compute the background class as the complement of the other classes
        # (this fixes a bug where some pixels had no class)
        background = ~segmentation.any(2)
        segmentation[background, 0] = 1
        return segmentation<|MERGE_RESOLUTION|>--- conflicted
+++ resolved
@@ -12,10 +12,6 @@
 """Pixel shift along each axis."""
 
 Rotation = float
-<<<<<<< HEAD
-Zoom = Tuple[int, int]
-Crop = Tuple[int, int, int, int, int, int]
-=======
 """Angle of the rotation."""
 
 Zoom = Tuple[float, float]
@@ -24,7 +20,6 @@
 Crop = Tuple[int, int, int, int, int, int]
 """Original shape and coord. of the bbox, in the following order: height, width, row_min, col_min, row_max, col_max."""
 
->>>>>>> c84a6755
 RegisteringParameter = Union[Shift, Rotation, Zoom, Crop]
 
 
