<<<<<<< HEAD
=======
import math
>>>>>>> 1bf85300
from numbers import Real
from typing import Tuple, TypeVar

import numpy as np
<<<<<<< HEAD
from torch import Tensor

from vital.data.config import SemanticStructureId
from vital.utils.decorators import auto_cast_data

T = TypeVar("T", np.ndarray, Tensor)
=======
from scipy import ndimage
from skimage import measure
from torch import Tensor

from vital.data.config import SemanticStructureId
from vital.utils.decorators import auto_cast_data, batch_function

T = TypeVar("T", np.ndarray, Tensor)


class Measure:
    """Generic implementations of various measures on images represented as numpy arrays or torch tensors."""

    @staticmethod
    @auto_cast_data
    def structure_area(segmentation: T, labels: SemanticStructureId) -> T:
        """Computes the number of pixels, in a segmentation map, associated to a structure.

        Args:
            segmentation: ([N], H, W), Segmentation in which to identify the number of pixels of the structure.
            labels: Labels of the classes that are part of the structure for which to count the number of pixels.

        Returns:
            ([N], 1), Number of pixels associated to the structure, in each segmentation of the batch.
        """
        return np.isin(segmentation, labels).sum((-2, -1))[..., None]
>>>>>>> 1bf85300

    @staticmethod
    @auto_cast_data
    @batch_function(item_ndim=2)
    def structure_center(segmentation: T, labels: SemanticStructureId, axis: int = None) -> T:
        """Computes the center of mass of a structure in a segmentation map.

        Args:
            segmentation: ([N], H, W), Segmentation in which to identify the center of mass of the structure.
            labels: Labels of the classes that are part of the structure for which to measure the center of mass.
            axis: Index of a dimension of interest for which to get the center of mass. If provided, the value of the
                center of mass will only be returned for this axis. If `None`, the center of mass along all axes will be
                returned.

<<<<<<< HEAD
=======
        Returns:
            ([N], {1|2}), Center of mass of the structure, for a specified axis or across all axes, in each segmentation
            of the batch.
        """
        center = ndimage.measurements.center_of_mass(np.isin(segmentation, labels))
        if any(np.isnan(center)):  # Default to the center of the image if the center of mass can't be found
            center = np.array(segmentation.shape) // 2
        if axis is not None:
            center = center[axis]
        return center

    @staticmethod
    @auto_cast_data
    @batch_function(item_ndim=2)
    def structure_orientation(segmentation: T, labels: SemanticStructureId, reference_orientation: int = 0) -> T:
        """Computes the angle w.r.t. a reference orientation of a structure in a segmentation map.

        Args:
            segmentation: ([N], H, W), Segmentation in which to identify the orientation of the structure.
            labels: Labels of the classes that are part of the structure for which to measure orientation.
            reference_orientation: Reference orientation, that would correspond to a returned orientation of `0` if the
                structure where aligned on it perfectly. By default, this orientation corresponds to the positive x
                axis.

        Returns:
            ([N], 1), Orientation of the structure w.r.t. the reference orientation, in each segmentation of the batch.
        """
        structure_mask = np.isin(segmentation, labels)
        if np.any(structure_mask):  # If the structure is present in the segmentation
            # Get the right eigenvectors of the structure's mass
            structure_inertia_tensors = measure.inertia_tensor(structure_mask)
            _, evecs = np.linalg.eigh(structure_inertia_tensors)

            # Find the 1st eigenvector, that corresponds to the orientation of the structure's longest axis
            evec1 = evecs[-1]

            # Compute the rotation necessary to align it with the x-axis (horizontal)
            orientation = math.degrees(np.arctan2(evec1[1], evec1[0]))
            orientation -= reference_orientation  # Get angle with reference orientation from angle with x-axis
        else:  # If the structure is not present in the segmentation, consider it aligned to the reference by default
            orientation = 0
        return orientation

>>>>>>> 1bf85300
    @staticmethod
    @auto_cast_data
    def bbox(segmentation: T, labels: SemanticStructureId, bbox_margin: Real = 0.05, normalize: bool = False) -> T:
        """Computes the coordinates of a bounding box (bbox) around a region of interest (ROI).

        Args:
            segmentation: ([N], H, W), Segmentation in which to identify the coordinates of the bbox.
            labels: Labels of the classes that are part of the ROI.
            bbox_margin: Ratio by which to enlarge the bbox from the closest possible fit, so as to leave a slight
                margin at the edges of the bbox.
            normalize: If ``True``, normalizes the bbox coordinates from between 0 and H or W to between 0 and 1.

        Returns:
            ([N], 4), Coordinates of the bbox, in the following order: row_min, col_min, row_max, col_max.
        """
        # Only keep ROI from the groundtruth
        roi_mask = np.isin(segmentation, labels)

        # Find the coordinates of the bounding box around the ROI
        rows = roi_mask.any(1)
        cols = roi_mask.any(0)
        row_min, row_max = np.where(rows)[0][[0, -1]]
        col_min, col_max = np.where(cols)[0][[0, -1]]

        # Compute the size of the margin between the ROI and its bounding box
        dy = int(bbox_margin * (col_max - col_min))
        dx = int(bbox_margin * (row_max - row_min))

        # Apply margin to bbox coordinates
        row_min, row_max = row_min - dx, row_max + dx + 1
        col_min, col_max = col_min - dy, col_max + dy + 1

        # Check limits
        row_min, row_max = max(0, row_min), min(row_max, roi_mask.shape[0])
        col_min, col_max = max(0, col_min), min(col_max, roi_mask.shape[1])

        roi_bbox = np.array([row_min, col_min, row_max, col_max])

        if normalize:
            roi_bbox = roi_bbox.astype(float)
            roi_bbox[[0, 2]] = roi_bbox[[0, 2]] / segmentation.shape[0]  # Normalize height
            roi_bbox[[1, 3]] = roi_bbox[[1, 3]] / segmentation.shape[1]  # Normalize width

        return roi_bbox

    @staticmethod
    @auto_cast_data
    def denormalize_bbox(roi_bbox: T, output_size: Tuple[int, int], check_bounds: bool = False) -> T:
        """Gives the pixel-indices of a bounding box (bbox) w.r.t an output size based on the bbox's normalized coord.

        Args:
            roi_bbox: ([N], 4), Normalized coordinates of the bbox, in the following order:
                row_min, col_min, row_max, col_max.
            output_size: (H, W), Size for which to compute pixel-indices based on the normalized coordinates.
            check_bounds: If ``True``, perform various checks on the denormalized coordinates:
                - ensure they fit between 0 and H or W
                - ensure that the min bounds are smaller than the max bounds
                - ensure that the bbox is at least one pixel wide in each dimension

        Returns:
            ([N], 4), Coordinates of the bbox, in the following order: row_min, col_min, row_max, col_max.
        """
        # Copy input data to ensure we don't write over user data
        roi_bbox = np.copy(roi_bbox)

        if check_bounds:
            # Clamp predicted RoI bbox to ensure it won't end up out of range of the image
            roi_bbox = np.clip(roi_bbox, 0, 1)

        # Change ROI bbox from normalized between 0 and 1 to absolute pixel coordinates
        roi_bbox[:, (0, 2)] = (roi_bbox[:, (0, 2)] * output_size[0]).round()  # Height
        roi_bbox[:, (1, 3)] = (roi_bbox[:, (1, 3)] * output_size[1]).round()  # Width

        if check_bounds:
            # Clamp predicted min bounds are at least two pixels smaller than image bounds
            # to allow for inclusive upper bounds
            roi_bbox[:, 0] = np.minimum(roi_bbox[:, 0], output_size[0] - 1)  # Height
            roi_bbox[:, 1] = np.minimum(roi_bbox[:, 1], output_size[1] - 1)  # Width

            # Clamp predicted max bounds are at least one pixel bigger than min bounds
            roi_bbox[:, 2] = np.maximum(roi_bbox[:, 2], roi_bbox[:, 0] + 1)  # Height
            roi_bbox[:, 3] = np.maximum(roi_bbox[:, 3], roi_bbox[:, 1] + 1)  # Width

        return roi_bbox<|MERGE_RESOLUTION|>--- conflicted
+++ resolved
@@ -1,19 +1,8 @@
-<<<<<<< HEAD
-=======
 import math
->>>>>>> 1bf85300
 from numbers import Real
 from typing import Tuple, TypeVar
 
 import numpy as np
-<<<<<<< HEAD
-from torch import Tensor
-
-from vital.data.config import SemanticStructureId
-from vital.utils.decorators import auto_cast_data
-
-T = TypeVar("T", np.ndarray, Tensor)
-=======
 from scipy import ndimage
 from skimage import measure
 from torch import Tensor
@@ -40,7 +29,6 @@
             ([N], 1), Number of pixels associated to the structure, in each segmentation of the batch.
         """
         return np.isin(segmentation, labels).sum((-2, -1))[..., None]
->>>>>>> 1bf85300
 
     @staticmethod
     @auto_cast_data
@@ -55,8 +43,6 @@
                 center of mass will only be returned for this axis. If `None`, the center of mass along all axes will be
                 returned.
 
-<<<<<<< HEAD
-=======
         Returns:
             ([N], {1|2}), Center of mass of the structure, for a specified axis or across all axes, in each segmentation
             of the batch.
@@ -100,7 +86,6 @@
             orientation = 0
         return orientation
 
->>>>>>> 1bf85300
     @staticmethod
     @auto_cast_data
     def bbox(segmentation: T, labels: SemanticStructureId, bbox_margin: Real = 0.05, normalize: bool = False) -> T:
