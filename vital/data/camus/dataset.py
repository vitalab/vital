--- conflicted
+++ resolved
@@ -311,50 +311,6 @@
                         for instant in clinically_important_instants
                     }
 
-<<<<<<< HEAD
-                # Collect metadata
-                info, clinically_important_instants = Camus._get_metadata(
-                    dataset, patient_view_key, CamusTags.info, CamusTags.instants
-                )
-                instants = {
-                    instant: Camus._get_metadata(dataset, patient_view_key, instant)
-                    for instant in clinically_important_instants
-                }
-
-                # If we do not use the whole sequence
-                if self.dataset_with_sequence and not self.use_sequence:
-                    # Only keep clinically important instants
-                    instant_indices = list(instants.values())
-                    proc_imgs = proc_imgs[instant_indices]
-                    proc_gts = proc_gts[instant_indices]
-                    gts = gts[instant_indices]
-
-                    # Update indices of clinically important instants to match the new slicing of the sequences
-                    instants = {instant: idx for idx, instant in enumerate(instants)}
-
-                proc_imgs = proc_imgs / 255
-
-                proc_imgs_tensor = []
-                proc_gts_tensor = []
-                for img, gt in zip(proc_imgs, proc_gts):
-                    if self.transforms:
-                        transformed = self.transforms(image=img, mask=gt)
-                        img = transformed["image"]
-                        gt = transformed["mask"]
-                    proc_imgs_tensor.append(self._base_transform(img))
-                    proc_gts_tensor.append(self._base_target_transform(gt))
-
-                # Transform arrays to tensor
-                proc_imgs_tensor = torch.stack(proc_imgs_tensor)
-                proc_gts_tensor = torch.stack(proc_gts_tensor)
-
-                # Extract metadata concerning the registering applied
-                registering_parameters = None
-                if self.registered_dataset:
-                    registering_parameters = {
-                        reg_step: Camus._get_metadata(dataset, patient_view_key, reg_step)
-                        for reg_step in CamusRegisteringTransformer.registering_steps
-=======
                     # If we do not use the whole sequence
                     if self.dataset_with_sequence and not self.use_sequence:
                         # Only keep clinically important instants
@@ -368,9 +324,19 @@
 
                     proc_imgs = proc_imgs / 255
 
+                    proc_imgs_tensor = []
+                    proc_gts_tensor = []
+                    for img, gt in zip(proc_imgs, proc_gts):
+                        if self.transforms:
+                            transformed = self.transforms(image=img, mask=gt)
+                            img = transformed["image"]
+                            gt = transformed["mask"]
+                        proc_imgs_tensor.append(self._base_transform(img))
+                        proc_gts_tensor.append(self._base_target_transform(gt))
+
                     # Transform arrays to tensor
-                    proc_imgs_tensor = torch.stack([self._base_transform(proc_img) for proc_img in proc_imgs])
-                    proc_gts_tensor = torch.stack([self._base_target_transform(proc_gt) for proc_gt in proc_gts])
+                    proc_imgs_tensor = torch.stack(proc_imgs_tensor)
+                    proc_gts_tensor = torch.stack(proc_gts_tensor)
 
                     # Extract metadata concerning the registering applied
                     registering_parameters = None
@@ -384,7 +350,6 @@
                     attrs = {
                         CamusTags.frame_pos: torch.linspace(0, 1, steps=len(proc_imgs)).unsqueeze(1),
                         **get_segmentation_attributes(proc_gts_tensor, self.labels),
->>>>>>> 8d2fac98
                     }
 
                     if len(self.labels) == 2:  # For binary segmentation, make foreground class 1.
@@ -512,17 +477,16 @@
 
     ds = Camus(Path(params.path), image_set=Subset.TRAIN, predict=params.predict, fold=5, data_augmentation='pixel')
 
-    print(len(ds))
-    # samples = []
-    # for sample in ds:
-    #     samples.append(sample[CamusTags.img].squeeze().numpy())
-    #
-    # samples = np.array(samples)
-    #
-    # print(samples.min())
-    # print(samples.max())
-    # print(samples.mean())
-    # print(samples.std())
+    samples = []
+    for sample in ds:
+        samples.append(sample[CamusTags.img].squeeze().numpy())
+
+    samples = np.array(samples)
+
+    print(samples.min())
+    print(samples.max())
+    print(samples.mean())
+    print(samples.std())
 
     if params.predict:
         patient = ds[random.randint(0, len(ds) - 1)]
