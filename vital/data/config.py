--- conflicted
+++ resolved
@@ -89,11 +89,7 @@
     Args:
         in_shape: Shape of the input data (e.g. height, width, channels).
         out_shape: Shape of the target data (e.g. height, width, channels).
-<<<<<<< HEAD
-        labels: Labels provided with the data. Can be None for non segmentation tasks.
-=======
         labels: Labels provided with the data, required when using segmentation task APIs.
->>>>>>> 53851e1a
     """
 
     in_shape: Tuple[int, ...]
