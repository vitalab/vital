<<<<<<< HEAD
import collections
=======
>>>>>>> 53851e1a
import logging
import os
from abc import ABC
from argparse import Namespace
from pathlib import Path
from shutil import copy2
from typing import List, Optional, Union

import comet_ml  # noqa
import dotenv
import hydra
import torch
import torch.nn as nn
from omegaconf import DictConfig, OmegaConf, open_dict
from pytorch_lightning import Callback, Trainer, seed_everything
from pytorch_lightning.loggers import CometLogger, LightningLoggerBase

from vital.data.data_module import VitalDataModule
from vital.systems.system import VitalSystem
from vital.utils.logging import configure_logging
<<<<<<< HEAD
from vital.utils.serialization import resolve_model_ckpt_path
=======
from vital.utils.serialization import resolve_model_checkpoint_path
>>>>>>> 53851e1a

log = logging.getLogger(__name__)


class VitalRunner(ABC):
    """Abstract runner that runs the main training/val loop, etc. using Lightning Trainer."""

    @classmethod
    def main(cls) -> None:
        """Runs the requested experiment."""
        # Set up the environment
        cls.pre_run_routine()

        # Run the system with config loaded by @hydra.main
        cls.run_system()

    @classmethod
    def pre_run_routine(cls) -> None:
        """Sets-up the environment before running the training/testing."""
        # Load environment variables from `.env` file if it exists
        # Load before hydra main to allow for setting environment variables with ${oc.env:ENV_NAME}
        dotenv.load_dotenv(override=True)

        OmegaConf.register_new_resolver("sys.gpus", lambda x=None: int(torch.cuda.is_available()))
        OmegaConf.register_new_resolver("sys.num_workers", lambda x=None: os.cpu_count() - 1)

    @staticmethod
    @hydra.main(config_path="config_example", config_name="default.yaml")
    def run_system(cfg: DictConfig) -> None:
        """Handles the training and evaluation of a model.

        Note: Must be static because of the hydra.main decorator and config pass-through.

        Args:
            cfg: Configuration to run the experiment.
        """
        cfg = VitalRunner._check_cfg(cfg)

<<<<<<< HEAD
        if cfg.checkpoint:
            ckpt_path = resolve_model_ckpt_path(cfg.checkpoint)

        cfg.seed = seed_everything(cfg.seed, workers=True)

        callbacks = VitalRunner.configure_callbacks(cfg)
        logger = VitalRunner.configure_logger(cfg)

=======
        if cfg.ckpt:
            ckpt_path = resolve_model_checkpoint_path(cfg.ckpt)

        cfg.seed = seed_everything(cfg.seed, workers=True)

        callbacks = VitalRunner.configure_callbacks(cfg)
        logger = VitalRunner.configure_logger(cfg)

>>>>>>> 53851e1a
        if cfg.resume:
            trainer = Trainer(resume_from_checkpoint=cfg.ckpt_path, logger=logger, callbacks=callbacks)
        else:
            trainer: Trainer = hydra.utils.instantiate(cfg.trainer, logger=logger, callbacks=callbacks)

            trainer.logger.log_hyperparams(Namespace(**cfg))  # Save config to logger.

        if isinstance(trainer.logger, CometLogger):
<<<<<<< HEAD
            logger.experiment.log_asset_folder('.hydra', log_file_name=True)
            if cfg.get('comet_tags', None):
                if isinstance(cfg.comet_tags, collections.Sequence):
                    logger.experiment.add_tags(list(cfg.comet_tags))
                else:
                    logger.experiment.add_tag(cfg.comet_tags)

        # If logger as a logger directory, use it. Otherwise, default to using `default_root_dir`
        log_dir = Path(trainer.log_dir) if trainer.log_dir else Path(cfg.trainer.default_root_dir)

        if not cfg.trainer.get("fast_dev_run", False):
            # Configure Python logging right after instantiating the trainer (which determines the logs' path)
            VitalRunner._configure_logging(log_dir, cfg)

        # Instantiate datamodule
        datamodule: VitalDataModule = hydra.utils.instantiate(cfg.data)

        # Instantiate module with respect to datamodule's data params.
        module: nn.Module = hydra.utils.instantiate(
            cfg.system.module,
            input_shape=datamodule.data_params.in_shape,
            output_shape=datamodule.data_params.out_shape,
        )

        # Instantiate model with the created module.
        model: VitalSystem = hydra.utils.instantiate(cfg.system, module=module, data_params=datamodule.data_params)

        if cfg.checkpoint:  # Load pretrained model if checkpoint is provided
=======
            logger.experiment.log_asset_folder(".hydra", log_file_name=True)
            if cfg.get("comet_tags", None):
                logger.experiment.add_tags(list(cfg.comet_tags))

        # If logger as a logger directory, use it. Otherwise, default to using `default_root_dir`
        log_dir = Path(trainer.log_dir) if trainer.log_dir else Path(cfg.trainer.default_root_dir)

        if not cfg.trainer.get("fast_dev_run", False):
            # Configure Python logging right after instantiating the trainer (which determines the logs' path)
            VitalRunner._configure_logging(log_dir, cfg)

        # Instantiate datamodule
        datamodule: VitalDataModule = hydra.utils.instantiate(cfg.data)

        # Instantiate module with respect to datamodule's data params.
        module: nn.Module = hydra.utils.instantiate(
            cfg.system.module,
            input_shape=datamodule.data_params.in_shape,
            output_shape=datamodule.data_params.out_shape,
        )

        # Instantiate model with the created module.
        model: VitalSystem = hydra.utils.instantiate(cfg.system, module=module, data_params=datamodule.data_params)

        if cfg.ckpt:  # Load pretrained model if checkpoint is provided
>>>>>>> 53851e1a
            if cfg.weights_only:
                log.info(f"Loading weights from {ckpt_path}")
                model.load_state_dict(torch.load(ckpt_path, map_location=model.device)["state_dict"], strict=cfg.strict)
            else:
                log.info(f"Loading model from {ckpt_path}")
<<<<<<< HEAD
                model = model.load_from_checkpoint(ckpt_path, module=module, data_params=datamodule.data_params,
                                                   strict=cfg.strict)
=======
                model = model.load_from_checkpoint(
                    ckpt_path, module=module, data_params=datamodule.data_params, strict=cfg.strict
                )
>>>>>>> 53851e1a

        if cfg.train:
            trainer.fit(model, datamodule=datamodule)

            if not cfg.trainer.get("fast_dev_run", False):
                # Copy best model checkpoint to a predictable path + online tracker (if used)
                best_model_path = VitalRunner._best_model_path(log_dir, cfg)
                if trainer.checkpoint_callback is not None:
                    copy2(trainer.checkpoint_callback.best_model_path, str(best_model_path))
                    # Ensure we use the best weights (and not the latest ones) by loading back the best model
                    model = model.load_from_checkpoint(str(best_model_path), module=module)
                else:  # If checkpoint callback is not used, save current model.
                    trainer.save_checkpoint(best_model_path)

                if isinstance(trainer.logger, CometLogger):
                    trainer.logger.experiment.log_model("model", trainer.checkpoint_callback.best_model_path)

        if cfg.test:
            trainer.test(model, datamodule=datamodule)

    @classmethod
    def _check_cfg(cls, cfg: DictConfig) -> DictConfig:
        """Parse args, making custom checks on the values of the parameters in the process.

        Args:
            cfg: Full configuration for the experiment.

        Returns:
             Validated config for a system run.
        """
<<<<<<< HEAD

        # If no output dir is specified, default to the working directory
        if not cfg.trainer.get("default_root_dir", None):
            with open_dict(cfg):
                cfg.trainer.default_root_dir = os.getcwd()

        return cfg

    @staticmethod
    def configure_callbacks(cfg: DictConfig) -> Optional[List[Callback]]:
        """Initializes Lightning callbacks.

        Args:
            cfg: Full configuration for the experiment.

        Returns:
            callbacks for the Lightning Trainer
        """
        if "callbacks" in cfg:
            callbacks = []
            for conf_name, conf in cfg.callbacks.items():
                log.info(f"Instantiating callback <{conf_name}>")
                callbacks.append(hydra.utils.instantiate(conf))
        else:
            callbacks = None

        return callbacks

    @staticmethod
    def configure_logger(cfg: DictConfig) -> Union[bool, LightningLoggerBase]:
        """Initializes Lightning logger.

        Args:
            cfg: Full configuration for the experiment.

        Returns:
            logger for the Lightning Trainer
        """
        logger = True  # Default to True (Tensorboard)
        if isinstance(cfg.logger, DictConfig):
            if "comet" in cfg.logger._target_ and not cfg.trainer.get("fast_dev_run", False):
                logger = hydra.utils.instantiate(cfg.logger)
            elif "tensorboard" in cfg.logger._target_:
                # If no save_dir is passed, use default logger and let Trainer set save_dir.
                if cfg.logger.get("save_dir", None):
                    logger = hydra.utils.instantiate(cfg.logger)
        return logger

    @classmethod
    def _configure_logging(cls, log_dir: Path, cfg: DictConfig) -> None:
        """Callback that defines the default logging behavior.

        It can be overridden to customize the logging behavior, e.g. to adjust to some CLI arguments defined by the
        user.

=======
        # If no output dir is specified, default to the working directory
        if not cfg.trainer.get("default_root_dir", None):
            with open_dict(cfg):
                cfg.trainer.default_root_dir = os.getcwd()

        return cfg

    @staticmethod
    def configure_callbacks(cfg: DictConfig) -> Optional[List[Callback]]:
        """Initializes Lightning callbacks.

        Args:
            cfg: Full configuration for the experiment.

        Returns:
            callbacks for the Lightning Trainer
        """
        if "callbacks" in cfg:
            callbacks = []
            for conf_name, conf in cfg.callbacks.items():
                log.info(f"Instantiating callback <{conf_name}>")
                callbacks.append(hydra.utils.instantiate(conf))
        else:
            callbacks = None

        return callbacks

    @staticmethod
    def configure_logger(cfg: DictConfig) -> Union[bool, LightningLoggerBase]:
        """Initializes Lightning logger.

        Args:
            cfg: Full configuration for the experiment.

        Returns:
            logger for the Lightning Trainer
        """
        logger = True  # Default to True (Tensorboard)
        if isinstance(cfg.logger, DictConfig):
            if "comet" in cfg.logger._target_ and not cfg.trainer.get("fast_dev_run", False):
                logger = hydra.utils.instantiate(cfg.logger)
            elif "tensorboard" in cfg.logger._target_:
                # If no save_dir is passed, use default logger and let Trainer set save_dir.
                if cfg.logger.get("save_dir", None):
                    logger = hydra.utils.instantiate(cfg.logger)
        return logger

    @classmethod
    def _configure_logging(cls, log_dir: Path, cfg: DictConfig) -> None:
        """Callback that defines the default logging behavior.

        It can be overridden to customize the logging behavior, e.g. to adjust to some CLI arguments defined by the
        user.

>>>>>>> 53851e1a
        Args:
            log_dir: Lightning's directory for the current run.
            cfg: Full configuration for the experiment.
        """
        configure_logging(log_to_console=True, log_file=log_dir / "run.log")

    @classmethod
    def _best_model_path(cls, log_dir: Path, cfg: DictConfig) -> Path:
        """Defines the path where to copy the best model checkpoint after training.

        Args:
            log_dir: Lightning's directory for the current run.
            cfg: Full configuration for the experiment.

        Returns:
            Path where to copy the best model checkpoint after training.
        """
        data = cfg.data._target_.split(".")[-1]
        system = cfg.system._target_.split(".")[-1]
        name = f"{data}_{system}"
        if cfg.system.module is not None:  # Some systems do not have a module (ex. Auto-encoders)
            module = cfg.system.module._target_.split(".")[-1]
            name = f"{name}_{module}"
        return log_dir / f"{name}.ckpt"


if __name__ == "__main__":
    VitalRunner.main()<|MERGE_RESOLUTION|>--- conflicted
+++ resolved
@@ -1,7 +1,4 @@
-<<<<<<< HEAD
 import collections
-=======
->>>>>>> 53851e1a
 import logging
 import os
 from abc import ABC
@@ -22,11 +19,7 @@
 from vital.data.data_module import VitalDataModule
 from vital.systems.system import VitalSystem
 from vital.utils.logging import configure_logging
-<<<<<<< HEAD
-from vital.utils.serialization import resolve_model_ckpt_path
-=======
 from vital.utils.serialization import resolve_model_checkpoint_path
->>>>>>> 53851e1a
 
 log = logging.getLogger(__name__)
 
@@ -65,25 +58,13 @@
         """
         cfg = VitalRunner._check_cfg(cfg)
 
-<<<<<<< HEAD
-        if cfg.checkpoint:
-            ckpt_path = resolve_model_ckpt_path(cfg.checkpoint)
+        ckpt_path = resolve_model_checkpoint_path(cfg.ckpt) if cfg.ckpt else None
 
         cfg.seed = seed_everything(cfg.seed, workers=True)
 
         callbacks = VitalRunner.configure_callbacks(cfg)
         logger = VitalRunner.configure_logger(cfg)
 
-=======
-        if cfg.ckpt:
-            ckpt_path = resolve_model_checkpoint_path(cfg.ckpt)
-
-        cfg.seed = seed_everything(cfg.seed, workers=True)
-
-        callbacks = VitalRunner.configure_callbacks(cfg)
-        logger = VitalRunner.configure_logger(cfg)
-
->>>>>>> 53851e1a
         if cfg.resume:
             trainer = Trainer(resume_from_checkpoint=cfg.ckpt_path, logger=logger, callbacks=callbacks)
         else:
@@ -92,9 +73,8 @@
             trainer.logger.log_hyperparams(Namespace(**cfg))  # Save config to logger.
 
         if isinstance(trainer.logger, CometLogger):
-<<<<<<< HEAD
-            logger.experiment.log_asset_folder('.hydra', log_file_name=True)
-            if cfg.get('comet_tags', None):
+            logger.experiment.log_asset_folder(".hydra", log_file_name=True)
+            if cfg.get("comet_tags", None):
                 if isinstance(cfg.comet_tags, collections.Sequence):
                     logger.experiment.add_tags(list(cfg.comet_tags))
                 else:
@@ -120,47 +100,15 @@
         # Instantiate model with the created module.
         model: VitalSystem = hydra.utils.instantiate(cfg.system, module=module, data_params=datamodule.data_params)
 
-        if cfg.checkpoint:  # Load pretrained model if checkpoint is provided
-=======
-            logger.experiment.log_asset_folder(".hydra", log_file_name=True)
-            if cfg.get("comet_tags", None):
-                logger.experiment.add_tags(list(cfg.comet_tags))
-
-        # If logger as a logger directory, use it. Otherwise, default to using `default_root_dir`
-        log_dir = Path(trainer.log_dir) if trainer.log_dir else Path(cfg.trainer.default_root_dir)
-
-        if not cfg.trainer.get("fast_dev_run", False):
-            # Configure Python logging right after instantiating the trainer (which determines the logs' path)
-            VitalRunner._configure_logging(log_dir, cfg)
-
-        # Instantiate datamodule
-        datamodule: VitalDataModule = hydra.utils.instantiate(cfg.data)
-
-        # Instantiate module with respect to datamodule's data params.
-        module: nn.Module = hydra.utils.instantiate(
-            cfg.system.module,
-            input_shape=datamodule.data_params.in_shape,
-            output_shape=datamodule.data_params.out_shape,
-        )
-
-        # Instantiate model with the created module.
-        model: VitalSystem = hydra.utils.instantiate(cfg.system, module=module, data_params=datamodule.data_params)
-
-        if cfg.ckpt:  # Load pretrained model if checkpoint is provided
->>>>>>> 53851e1a
+        if ckpt_path:  # Load pretrained model if checkpoint is provided
             if cfg.weights_only:
                 log.info(f"Loading weights from {ckpt_path}")
                 model.load_state_dict(torch.load(ckpt_path, map_location=model.device)["state_dict"], strict=cfg.strict)
             else:
                 log.info(f"Loading model from {ckpt_path}")
-<<<<<<< HEAD
-                model = model.load_from_checkpoint(ckpt_path, module=module, data_params=datamodule.data_params,
-                                                   strict=cfg.strict)
-=======
                 model = model.load_from_checkpoint(
                     ckpt_path, module=module, data_params=datamodule.data_params, strict=cfg.strict
                 )
->>>>>>> 53851e1a
 
         if cfg.train:
             trainer.fit(model, datamodule=datamodule)
@@ -191,8 +139,6 @@
         Returns:
              Validated config for a system run.
         """
-<<<<<<< HEAD
-
         # If no output dir is specified, default to the working directory
         if not cfg.trainer.get("default_root_dir", None):
             with open_dict(cfg):
@@ -247,62 +193,6 @@
         It can be overridden to customize the logging behavior, e.g. to adjust to some CLI arguments defined by the
         user.
 
-=======
-        # If no output dir is specified, default to the working directory
-        if not cfg.trainer.get("default_root_dir", None):
-            with open_dict(cfg):
-                cfg.trainer.default_root_dir = os.getcwd()
-
-        return cfg
-
-    @staticmethod
-    def configure_callbacks(cfg: DictConfig) -> Optional[List[Callback]]:
-        """Initializes Lightning callbacks.
-
-        Args:
-            cfg: Full configuration for the experiment.
-
-        Returns:
-            callbacks for the Lightning Trainer
-        """
-        if "callbacks" in cfg:
-            callbacks = []
-            for conf_name, conf in cfg.callbacks.items():
-                log.info(f"Instantiating callback <{conf_name}>")
-                callbacks.append(hydra.utils.instantiate(conf))
-        else:
-            callbacks = None
-
-        return callbacks
-
-    @staticmethod
-    def configure_logger(cfg: DictConfig) -> Union[bool, LightningLoggerBase]:
-        """Initializes Lightning logger.
-
-        Args:
-            cfg: Full configuration for the experiment.
-
-        Returns:
-            logger for the Lightning Trainer
-        """
-        logger = True  # Default to True (Tensorboard)
-        if isinstance(cfg.logger, DictConfig):
-            if "comet" in cfg.logger._target_ and not cfg.trainer.get("fast_dev_run", False):
-                logger = hydra.utils.instantiate(cfg.logger)
-            elif "tensorboard" in cfg.logger._target_:
-                # If no save_dir is passed, use default logger and let Trainer set save_dir.
-                if cfg.logger.get("save_dir", None):
-                    logger = hydra.utils.instantiate(cfg.logger)
-        return logger
-
-    @classmethod
-    def _configure_logging(cls, log_dir: Path, cfg: DictConfig) -> None:
-        """Callback that defines the default logging behavior.
-
-        It can be overridden to customize the logging behavior, e.g. to adjust to some CLI arguments defined by the
-        user.
-
->>>>>>> 53851e1a
         Args:
             log_dir: Lightning's directory for the current run.
             cfg: Full configuration for the experiment.
