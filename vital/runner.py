--- conflicted
+++ resolved
@@ -17,14 +17,12 @@
 
 from vital.data.data_module import VitalDataModule
 from vital.systems.system import VitalSystem
+from vital.utils.config import read_ini_config
 from vital.utils.logging import configure_logging
-<<<<<<< HEAD
-from vital.utils.serialization import resolve_model_ckpt_path
+
+from vital.utils.serialization import resolve_model_checkpoint_path
 
 log = logging.getLogger(__name__)
-=======
-from vital.utils.serialization import resolve_model_checkpoint_path
->>>>>>> f5a3b2eb
 
 
 class VitalRunner(ABC):
@@ -61,51 +59,18 @@
         """
         cfg = VitalRunner._check_cfg(cfg)
 
-<<<<<<< HEAD
-        if cfg.checkpoint:
-            ckpt_path = resolve_model_ckpt_path(cfg.checkpoint)
+        if cfg.ckpt:
+            ckpt_path = resolve_model_checkpoint_path(cfg.checkpoint)
 
         cfg.seed = seed_everything(cfg.seed, workers=True)
-=======
-        # Ensure the checkpoint is accessible on the local machine
-        if hparams.ckpt:
-            ckpt_path = resolve_model_checkpoint_path(hparams.ckpt)
-
-        # Use Comet for logging if a path to a Comet config file is provided
-        # and logging is enabled in Lightning (i.e. `fast_dev_run=False`)
-        logger = True
-        if hparams.comet_config and not hparams.fast_dev_run:
-            logger = cls._configure_comet_logger(hparams)
-
-        if hparams.resume:
-            trainer = Trainer(resume_from_checkpoint=ckpt_path, logger=logger)
-        else:
-            trainer = Trainer.from_argparse_args(hparams, logger=logger)
->>>>>>> f5a3b2eb
 
         callbacks = VitalRunner.configure_callbacks(cfg)
         logger = VitalRunner.configure_logger(cfg)
 
-<<<<<<< HEAD
         if cfg.resume:
             trainer = Trainer(resume_from_checkpoint=cfg.ckpt_path, logger=logger, callbacks=callbacks)
         else:
             trainer: Trainer = hydra.utils.instantiate(cfg.trainer, logger=logger, callbacks=callbacks)
-=======
-        if not hparams.fast_dev_run:
-            # Configure Python logging right after instantiating the trainer (which determines the logs' path)
-            cls._configure_logging(log_dir, hparams)
-
-        datamodule = cls._get_selected_data_module(hparams)(**vars(hparams))
-        system_cls = cls._get_selected_system(hparams)
-        if hparams.ckpt and not hparams.weights_only:  # Load pretrained model if checkpoint is provided
-            model = system_cls.load_from_checkpoint(str(ckpt_path), **vars(hparams), strict=hparams.strict_load)
-        else:
-            model = system_cls(**vars(hparams), data_params=datamodule.data_params)
-            if hparams.ckpt and hparams.weights_only:
-                checkpoint = torch.load(ckpt_path, map_location=model.device)
-                model.load_state_dict(checkpoint["state_dict"], strict=hparams.strict_load)
->>>>>>> f5a3b2eb
 
             trainer.logger.log_hyperparams(Namespace(**cfg))  # Save config to logger.
 
@@ -231,46 +196,7 @@
             log_dir: Lightning's directory for the current run.
             cfg: Full configuration for the experiment.
         """
-<<<<<<< HEAD
         configure_logging(log_to_console=True, log_file=log_dir / "run.log")
-=======
-        # logging parameters
-        parser.add_argument(
-            "--comet_config",
-            type=Path,
-            help="Path to Comet configuration file, if you want to track the experiment using Comet",
-        )
-
-        # save/load parameters
-        parser.add_argument(
-            "--ckpt",
-            type=Path,
-            help="Local path or Comet model registry identifiers of checkpoint to use to restore Lightning module",
-        )
-        parser.add_argument("--weights_only", action="store_true", help="Load only weights from checkpoint")
-        parser.add_argument(
-            "--no_strict_load",
-            dest="strict_load",
-            action="store_false",
-            help="Disable strict enforcing of keys when loading state dict",
-        )
-        parser.add_argument(
-            "--resume",
-            action="store_true",
-            help="Disregard any other CLI configuration and restore exact state from the checkpoint",
-        )
-
-        # run parameters
-        parser.add_argument(
-            "--skip_train", dest="train", action="store_false", help="Skip training and do test/evaluation phase"
-        )
-        parser.add_argument("--skip_test", dest="test", action="store_false", help="Skip test/evaluation phase")
-
-        # seed parameter
-        parser.add_argument("--seed", type=int, help="Seed for reproducibility. If None, seed will be set randomly")
-
-        return parser
->>>>>>> f5a3b2eb
 
     @classmethod
     def _best_model_path(cls, log_dir: Path, cfg: DictConfig) -> Path:
@@ -281,7 +207,6 @@
             cfg: Full configuration for the experiment.
 
         Returns:
-<<<<<<< HEAD
             Path where to copy the best model checkpoint after training.
         """
         data = cfg.data._target_.split(".")[-1]
@@ -292,37 +217,6 @@
             name = f"{name}_{module}"
         return log_dir / f"{name}.ckpt"
 
-=======
-            Parsed and validated arguments for a system run.
-
-        Raises:
-            ValueError: If invalid combinations of arguments are specified by the user.
-                - ``--skip_train`` flag is active without a ``--ckpt`` being provided.
-                - ``--resume`` flag is active without a ``--ckpt`` being provided.
-        """
-        args = parser.parse_args()
-
-        if not args.ckpt:
-            if not args.train:
-                raise ValueError(
-                    "Trainer set to skip training (`--skip_train` flag) without a checkpoint provided. \n"
-                    "Either allow model to train (remove `--skip_train` flag) or "
-                    "provide a pretrained model (through `--ckpt` parameter)."
-                )
-            if args.resume:
-                raise ValueError(
-                    "Cannot use flag `--resume` without a checkpoint from which to resume. \n"
-                    "Either allow the model to start over (remove `--resume` flag) or "
-                    "provide a saved checkpoint (through `--ckpt` flag)"
-                )
-
-        if args.default_root_dir is None:
-            # If no output dir is specified, default to the working directory
-            args.default_root_dir = Path.cwd()
-        else:
-            # If output dir is specified, cast it os Path
-            args.default_root_dir = Path(args.default_root_dir)
->>>>>>> f5a3b2eb
 
 if __name__ == "__main__":
     VitalRunner.main()