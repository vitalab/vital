--- conflicted
+++ resolved
@@ -23,11 +23,6 @@
   - pytorch-lightning>=0.8
   - cudatoolkit=10.1
   - pip:
-<<<<<<< HEAD
-      - keras # Used by `utils/image/register.py` for its image processing utilities (w/o backend)
-      - git+https://github.com/longcw/RoIAlign.pytorch
-      - medpy
-=======
       - keras_preprocessing # Used by `utils/image/register.py` for its image processing utilities (w/o backend)
       - git+https://github.com/longcw/RoIAlign.pytorch
->>>>>>> c21b22b3
+      - medpy