--- conflicted
+++ resolved
@@ -54,12 +54,8 @@
             name = f"{'human-' + params['correct_thresh'] if params['human'] == 'true' else ''}"
             human_name = 'human'
         else:
-<<<<<<< HEAD
             exp.add_tags(["NOT_HUMAN"])
-            name = f"{params['heuristic']}" \
-=======
             name = f"{heuristic}" \
->>>>>>> 29c7aa21
                    f"{'-flipped' if params['flip_uncertainties'] == 'true' else ''}" \
                    # f"{'_human_' + params['correct_thresh'] if params['human'] == 'true' else ''}"
             human_name = name
