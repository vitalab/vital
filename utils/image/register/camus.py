--- conflicted
+++ resolved
@@ -1,11 +1,7 @@
 from math import degrees
 
 import numpy as np
-<<<<<<< HEAD
-from skimage.measure import regionprops, inertia_tensor
-=======
 from skimage.measure import inertia_tensor, regionprops
->>>>>>> e2cc384f
 
 from vital.data.camus.config import Label
 from vital.utils.image.measure import bbox
