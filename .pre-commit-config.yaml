default_language_version:
<<<<<<< HEAD
  python: python
=======
  python: python3
>>>>>>> 1edff244

repos:
  - repo: https://github.com/pre-commit/pre-commit-hooks
    rev: v4.1.0
    hooks:
      - id: trailing-whitespace
      - id: check-yaml
      - id: check-toml
      - id: end-of-file-fixer

  - repo: https://github.com/timothycrosley/isort
    rev: 5.10.1
    hooks:
      - id: isort
        name: isort
        args: [--settings-path, ./pyproject.toml]
        types: [python]

  - repo: https://github.com/psf/black
    rev: 22.1.0
    hooks:
      - id: black
        name: black
        args: [--config, ./pyproject.toml]
        types: [python]

  - repo: https://gitlab.com/pycqa/flake8
    rev: 3.9.2
    hooks:
      - id: flake8
        name: flake8
        additional_dependencies: [flake8-docstrings==1.6.0]
        args: [--config, ./setup.cfg]
        types: [python]<|MERGE_RESOLUTION|>--- conflicted
+++ resolved
@@ -1,9 +1,5 @@
 default_language_version:
-<<<<<<< HEAD
-  python: python
-=======
   python: python3
->>>>>>> 1edff244
 
 repos:
   - repo: https://github.com/pre-commit/pre-commit-hooks
